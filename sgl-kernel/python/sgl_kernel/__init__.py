import ctypes
import os

import torch

if os.path.exists("/usr/local/cuda/targets/x86_64-linux/lib/libcudart.so.12"):
    ctypes.CDLL(
        "/usr/local/cuda/targets/x86_64-linux/lib/libcudart.so.12",
        mode=ctypes.RTLD_GLOBAL,
    )

from sgl_kernel import common_ops
from sgl_kernel.allreduce import *
from sgl_kernel.attention import lightning_attention_decode
from sgl_kernel.elementwise import (
    apply_rope_with_cos_sin_cache_inplace,
    fused_add_rmsnorm,
    gelu_and_mul,
    gelu_tanh_and_mul,
    gemma_fused_add_rmsnorm,
    gemma_rmsnorm,
    rmsnorm,
    silu_and_mul,
)
from sgl_kernel.gemm import (
    awq_dequantize,
    bmm_fp8,
    cublas_grouped_gemm,
    cutlass_scaled_fp4_mm,
    fp8_blockwise_scaled_mm,
    fp8_scaled_mm,
    int8_scaled_mm,
    scaled_fp4_quant,
    sgl_per_tensor_quant_fp8,
    sgl_per_token_group_quant_fp8,
    sgl_per_token_group_quant_int8,
    sgl_per_token_quant_fp8,
)
<<<<<<< HEAD
from sgl_kernel.kvcacheio import transfer_kv_all_layer, transfer_kv_per_layer
from sgl_kernel.moe import moe_align_block_size, topk_softmax
=======
from sgl_kernel.moe import moe_align_block_size, moe_fused_gate, topk_softmax
>>>>>>> 31da75ab
from sgl_kernel.sampling import (
    min_p_sampling_from_probs,
    top_k_renorm_prob,
    top_k_top_p_sampling_from_probs,
    top_p_renorm_prob,
    top_p_sampling_from_probs,
)
from sgl_kernel.speculative import (
    build_tree_kernel_efficient,
    segment_packbits,
    tree_speculative_sampling_target_only,
    verify_tree_greedy,
)
from sgl_kernel.version import __version__

build_tree_kernel = (
    None  # TODO(ying): remove this after updating the sglang python code.
)<|MERGE_RESOLUTION|>--- conflicted
+++ resolved
@@ -36,12 +36,9 @@
     sgl_per_token_group_quant_int8,
     sgl_per_token_quant_fp8,
 )
-<<<<<<< HEAD
 from sgl_kernel.kvcacheio import transfer_kv_all_layer, transfer_kv_per_layer
 from sgl_kernel.moe import moe_align_block_size, topk_softmax
-=======
 from sgl_kernel.moe import moe_align_block_size, moe_fused_gate, topk_softmax
->>>>>>> 31da75ab
 from sgl_kernel.sampling import (
     min_p_sampling_from_probs,
     top_k_renorm_prob,
