--- conflicted
+++ resolved
@@ -29,7 +29,6 @@
 
 from __future__ import annotations
 
-import dataclasses
 from dataclasses import dataclass
 from enum import IntEnum, auto
 from typing import TYPE_CHECKING, List, Optional, Union
@@ -39,10 +38,6 @@
 import triton
 import triton.language as tl
 
-from sglang.srt.distributed import (
-    get_tensor_model_parallel_rank,
-    get_tensor_model_parallel_world_size,
-)
 from sglang.srt.layers.rotary_embedding import MRotaryEmbedding
 from sglang.srt.utils import get_compiler_backend
 
@@ -204,11 +199,6 @@
     attn_backend: AttentionBackend = None
 
     # For DP attention
-<<<<<<< HEAD
-    global_num_tokens: Optional[List[int]] = None
-    global_split_token_index: Optional[List[int]] = None
-    global_split_seq_index: Optional[List[int]] = None
-=======
     global_num_tokens_cpu: Optional[List[int]] = None
     global_num_tokens_gpu: Optional[torch.Tensor] = None
     # Has to be None when cuda graph is captured.
@@ -219,7 +209,6 @@
     # this will be recomputed in LogitsMetadata.from_forward_batch
     dp_local_start_pos: Optional[torch.Tensor] = None  # cached info at runtime
     dp_local_num_tokens: Optional[torch.Tensor] = None  # cached info at runtime
->>>>>>> df7014a8
     gathered_buffer: Optional[torch.Tensor] = None
     can_run_dp_cuda_graph: bool = False
 
@@ -233,12 +222,6 @@
 
     # For Qwen2-VL
     mrope_positions: torch.Tensor = None
-
-    # TODO beautify
-    tbo_parent_start_token_index: Optional[int] = None
-    tbo_parent_end_token_index: Optional[int] = None
-    tbo_child_a: Optional["ForwardBatch"] = None
-    tbo_child_b: Optional["ForwardBatch"] = None
 
     @classmethod
     def init_new(
@@ -268,12 +251,6 @@
             return_logprob=batch.return_logprob,
             top_logprobs_nums=batch.top_logprobs_nums,
             token_ids_logprobs=batch.token_ids_logprobs,
-<<<<<<< HEAD
-            global_num_tokens=batch.global_num_tokens,
-            global_split_token_index=batch.global_split_token_index,
-            global_split_seq_index=batch.global_split_seq_index,
-=======
->>>>>>> df7014a8
             can_run_dp_cuda_graph=batch.can_run_dp_cuda_graph,
             lora_paths=batch.lora_paths,
             sampling_info=batch.sampling_info,
@@ -352,39 +329,6 @@
         # Init lora information
         if model_runner.server_args.lora_paths is not None:
             model_runner.lora_manager.prepare_lora_batch(ret)
-
-        # TODO maybe move
-        # ====================================================================================
-        enable_tbo = all(x != -1 for x in ret.global_split_token_index)
-        tp_rank = get_tensor_model_parallel_rank()
-        if enable_tbo:
-            split_token_index = ret.global_split_token_index[tp_rank]
-            split_seq_index = ret.global_split_seq_index[tp_rank]
-
-            ret.tbo_child_a = ret.filter_batch(
-                start_token_index=0,
-                end_token_index=split_token_index,
-                start_seq_index=0,
-                end_seq_index=split_seq_index,
-                output_attn_backend=model_runner.attn_backend_child_a,
-                output_global_num_tokens=ret.global_split_token_index,
-            )
-            ret.tbo_child_b = ret.filter_batch(
-                start_token_index=split_token_index,
-                end_token_index=ret.input_ids.shape[0],
-                start_seq_index=split_seq_index,
-                end_seq_index=ret.batch_size,
-                output_attn_backend=model_runner.attn_backend_child_b,
-                output_global_num_tokens=[
-                    rank_num_tokens - rank_split_token_index
-                    for rank_split_token_index, rank_num_tokens in zip(
-                        ret.global_split_token_index,
-                        ret.global_num_tokens,
-                        strict=True,
-                    )
-                ],
-            )
-        # ====================================================================================
 
         return ret
 
@@ -479,122 +423,6 @@
         )
         self.mrope_positions = self.mrope_positions.to(torch.int64)
 
-    def filter_batch(
-        self,
-        *,
-        start_token_index: int,
-        end_token_index: int,
-        start_seq_index: int,
-        end_seq_index: int,
-        output_global_num_tokens: List[int],
-        output_attn_backend: AttentionBackend,
-    ):
-        num_tokens = self.input_ids.shape[0]
-        num_seqs = self.batch_size
-
-        output_dict = dict()
-
-        for key in [
-            "input_ids",
-            "positions",
-            "out_cache_loc",
-        ]:
-            old_value = getattr(self, key)
-            assert (
-                old_value.shape[0] == num_tokens
-            ), f"{key=} {old_value=} {num_tokens=} {self=}"
-            output_dict[key] = old_value[start_token_index:end_token_index]
-
-        for key in [
-            "req_pool_indices",
-            "seq_lens",
-            "extend_seq_lens",
-            "extend_prefix_lens",
-            "extend_start_loc",
-            "extend_prefix_lens_cpu",
-            "extend_seq_lens_cpu",
-            "extend_logprob_start_lens_cpu",
-            "image_inputs",
-            "lora_paths",
-        ]:
-            old_value = getattr(self, key)
-            if old_value is None:
-                continue
-            assert (
-                len(old_value) == num_seqs
-            ), f"{key=} {old_value=} {num_seqs=} {self=}"
-            output_dict[key] = old_value[start_seq_index:end_seq_index]
-
-        for key in [
-            "forward_mode",
-            "return_logprob",
-            "req_to_token_pool",
-            "token_to_kv_pool",
-            "can_run_dp_cuda_graph",
-            "spec_info",
-            "spec_algorithm",
-            "capture_hidden_mode",
-            "padded_static_len",
-            # TODO only used by qwen2-vl, thus not checked
-            "mrope_positions",
-        ]:
-            output_dict[key] = getattr(self, key)
-
-        assert (
-            _compute_extend_num_tokens(self.input_ids, self.forward_mode)
-            == self.extend_num_tokens
-        ), f"{self=}"
-        extend_num_tokens = _compute_extend_num_tokens(
-            output_dict["input_ids"], output_dict["forward_mode"]
-        )
-
-        # TODO improve, e.g. unify w/ `init_raw`
-        if output_global_num_tokens is not None:
-            max_len = max(output_global_num_tokens)
-            tp_size = get_tensor_model_parallel_world_size()
-            gathered_buffer = torch.zeros(
-                (max_len * tp_size, self.gathered_buffer.shape[1]),
-                dtype=self.gathered_buffer.dtype,
-                device=self.gathered_buffer.device,
-            )
-        else:
-            gathered_buffer = None
-
-        output_dict.update(
-            dict(
-                batch_size=end_seq_index - start_seq_index,
-                seq_lens_sum=output_dict["seq_lens"].sum().item(),
-                extend_num_tokens=extend_num_tokens,
-                global_num_tokens=output_global_num_tokens,
-                gathered_buffer=gathered_buffer,
-                attn_backend=output_attn_backend,
-                tbo_parent_start_token_index=start_token_index,
-                tbo_parent_end_token_index=end_token_index,
-                tbo_child_a=None,
-                tbo_child_b=None,
-                # TODO make it none because seems not used. should check whether really not used
-                sampling_info=None,
-                # No longer used
-                global_split_token_index=None,
-                global_split_seq_index=None,
-            )
-        )
-
-        for field in dataclasses.fields(ForwardBatch):
-            assert not (
-                getattr(self, field.name) is not None and field.name not in output_dict
-            ), f"Field {field.name} has value, but is not yet supported (value={getattr(self, field.name)} self={self})"
-
-        return ForwardBatch(**output_dict)
-
-
-def _compute_extend_num_tokens(input_ids, forward_mode: ForwardMode):
-    if forward_mode.is_extend():
-        return input_ids.shape[0]
-    elif forward_mode.is_decode():
-        return None
-    raise NotImplementedError
-
 
 def compute_position_triton(
     extend_prefix_lens: torch.Tensor, extend_seq_lens: torch.Tensor, extend_seq_lens_sum
