from __future__ import annotations

"""
Copyright 2023-2025 SGLang Team
Licensed under the Apache License, Version 2.0 (the "License");
you may not use this file except in compliance with the License.
You may obtain a copy of the License at
    http://www.apache.org/licenses/LICENSE-2.0
Unless required by applicable law or agreed to in writing, software
distributed under the License is distributed on an "AS IS" BASIS,
WITHOUT WARRANTIES OR CONDITIONS OF ANY KIND, either express or implied.
See the License for the specific language governing permissions and
limitations under the License.
"""

import concurrent.futures
import logging
import math
import threading
from queue import Empty, Full, PriorityQueue, Queue
from typing import List, Optional

import torch

from sglang.srt.mem_cache.memory_pool import HostKVCache, TokenToKVPoolAllocator

logger = logging.getLogger(__name__)


class LayerDoneCounter:
    def __init__(self, num_layers):
        self.num_layers = num_layers
        self.counters = [num_layers] * 3
        self.conditions = [threading.Condition() for _ in range(3)]
        self.producer_index = 0
        self.consumer_index = 0

    def next_producer(self):
        return (self.producer_index + 1) % 3

    def update_producer(self):
        self.producer_index = self.next_producer()
        return self.producer_index

    def set_consumer(self, index):
        self.consumer_index = index

    def increment(self):
        with self.conditions[self.producer_index]:
            self.counters[self.producer_index] += 1
            self.conditions[self.producer_index].notify_all()

    def wait_until(self, threshold):
        with self.conditions[self.consumer_index]:
            while self.counters[self.consumer_index] <= threshold:
                self.conditions[self.consumer_index].wait()

    def quarter_done(self, index) -> bool:
        return self.counters[index] >= self.num_layers // 4

    def reset(self):
        with self.conditions[self.producer_index]:
            self.counters[self.producer_index] = 0


class CacheOperation:

    counter = 0

    def __init__(
        self,
        host_indices: torch.Tensor,
        device_indices: torch.Tensor,
        node_id: int,
        priority: Optional[int] = None,
    ):
        self.host_indices = host_indices
        self.device_indices = device_indices
        self.node_ids = [node_id]
        self.data = None

        self.id = CacheOperation.counter
        CacheOperation.counter += 1
        # default priority is the order of creation
        self.priority = priority if priority is not None else self.id

    def merge(self, other: "CacheOperation") -> None:
        # multiple operations can be merged into a single operation for batch processing
        self.host_indices = torch.cat([self.host_indices, other.host_indices])
        self.device_indices = torch.cat([self.device_indices, other.device_indices])
        self.priority = min(self.priority, other.priority)
        self.node_ids.extend(other.node_ids)

    def split(self, factor) -> List["CacheOperation"]:
        # split an operation into smaller operations to reduce the size of intermediate buffers
        if factor <= 1:
            return [self]

        chunk_size = math.ceil(len(self.host_indices) / factor)
        split_ops = []
        for i in range(0, len(self.host_indices), chunk_size):
            split_ops.append(
                CacheOperation(
                    host_indices=self.host_indices[i : i + chunk_size],
                    device_indices=self.device_indices[i : i + chunk_size],
                    node_id=0,
                )
            )
        # Inherit the node_ids on the final chunk
        if split_ops:
            split_ops[-1].node_ids = self.node_ids

        return split_ops

    def __lt__(self, other: "CacheOperation"):
        return self.priority < other.priority


class TransferBuffer:
    """
    Overlapping buffer preparation and transfer operations to improve throughput.
    """

    def __init__(
        self, stop_event, buffer_count: int = 3, max_buffer_size: int = 1000
    ) -> None:
        self.stop_event = stop_event
        self.buffers = Queue(maxsize=buffer_count)
        # todo: adjust the buffer size based on throughput profile of the system
        self.max_buffer_size = max_buffer_size

    def full(self) -> bool:
        return self.buffers.full()

    def empty(self) -> bool:
        return self.buffers.empty()

    def put(self, item, block=True, timeout=1) -> None:
        while not self.stop_event.is_set():
            try:
                self.buffers.put(item, block=block, timeout=timeout)
                break
            except Full:
                if not block:
                    break
                continue
            except Exception as e:
                logger.error(e)

    def get(self, block=True, timeout=1) -> Optional[CacheOperation]:
        try:
            return self.buffers.get(block=block, timeout=timeout)
        except Empty:
            return None
        except Exception as e:
            logger.error(e)

    def clear(self):
        self.buffers.queue.clear()


class HiCacheController:

    def __init__(
        self,
        token_to_kv_pool_allocator: TokenToKVPoolAllocator,
        mem_pool_host: HostKVCache,
        page_size: int,
        load_cache_event: threading.Event = None,
        write_policy: str = "write_through_selective",
        oracle: bool = False,
    ):
        self.mem_pool_device_allocator = token_to_kv_pool_allocator
        self.mem_pool_device = token_to_kv_pool_allocator.get_kvcache()
        self.mem_pool_host = mem_pool_host
        self.write_policy = write_policy
        self.oracle = oracle
        self.page_size = page_size

        self.load_cache_event = load_cache_event
        self.layer_done_counter = LayerDoneCounter(self.mem_pool_device.layer_num)
        self.mem_pool_device.register_layer_transfer_counter(self.layer_done_counter)

        if write_policy not in [
            "write_through",
            "write_through_selective",
            "write_back",
        ]:
            raise ValueError(f"Invalid write policy: {write_policy}")

        self.write_queue = PriorityQueue()
        self.load_queue = PriorityQueue()

        self.ack_write_queue = Queue()
        self.ack_load_queue = Queue()

        self.stop_event = threading.Event()
        self.write_buffer = TransferBuffer(self.stop_event)
        self.load_buffer = TransferBuffer(
            self.stop_event, buffer_count=10, max_buffer_size=100
        )

        self.write_stream = torch.cuda.Stream()
        self.load_stream = torch.cuda.Stream()

        self.write_thread = threading.Thread(
            target=self.write_thread_func_direct, daemon=True
        )
        self.load_thread = threading.Thread(
            target=self.load_thread_func_layer_by_layer, daemon=True
        )
        self.write_thread.start()
        self.load_thread.start()

    def reset(self):
        self.stop_event.set()
        self.write_thread.join()
        self.load_thread.join()

        self.write_queue.queue.clear()
        self.load_queue.queue.clear()
        self.write_buffer.clear()
        self.load_buffer.clear()
        self.ack_write_queue.queue.clear()
        self.ack_load_queue.queue.clear()

        self.write_thread = threading.Thread(
            target=self.write_thread_func_direct, daemon=True
        )
        self.load_thread = threading.Thread(
            target=self.load_thread_func_layer_by_layer, daemon=True
        )
        self.stop_event.clear()
        self.write_thread.start()
        self.load_thread.start()

    def write(
        self,
        device_indices: torch.Tensor,
        priority: Optional[int] = None,
        node_id: int = 0,
    ) -> Optional[torch.Tensor]:
        """
        Back up KV caches from device memory to host memory.
        """
        host_indices = self.mem_pool_host.alloc(len(device_indices))
        if host_indices is None:
            return None
        self.mem_pool_host.protect_write(host_indices)
        # torch.cuda.current_stream().synchronize()
        self.write_queue.put(
            CacheOperation(host_indices, device_indices, node_id, priority)
        )
        return host_indices

    def load(
        self,
        host_indices: torch.Tensor,
        priority: Optional[int] = None,
        node_id: int = 0,
    ) -> Optional[torch.Tensor]:
        """
        Load KV caches from host memory to device memory.
        """
        device_indices = self.mem_pool_device_allocator.alloc(len(host_indices))
        if device_indices is None:
            return None
        self.mem_pool_host.protect_load(host_indices)
        # to ensure the device indices are ready before accessed by another CUDA stream
        torch.cuda.current_stream().synchronize()
        self.load_queue.put(
            CacheOperation(host_indices, device_indices, node_id, priority)
        )
        return device_indices

    def write_thread_func_direct(self):
        """
        Directly write through KV caches to host memory without buffering.
        """
        torch.cuda.set_stream(self.write_stream)
        while not self.stop_event.is_set():
            try:
                operation = self.write_queue.get(block=True, timeout=1)
                if not self.oracle:
                    if self.page_size == 1:
                        self.mem_pool_host.transfer_all_layer_kernel(
                            self.mem_pool_device,
                            operation.device_indices,
                            operation.host_indices.to(self.mem_pool_device.device),
                        )
                        self.write_stream.synchronize()
                    else:
                        self.mem_pool_host.write_page_all_layers(
                            operation.host_indices,
                            operation.device_indices,
                            self.mem_pool_device,
                        )
                        self.write_stream.synchronize()

                self.mem_pool_host.complete_io(operation.host_indices)
                for node_id in operation.node_ids:
                    if node_id != 0:
                        self.ack_write_queue.put(node_id)
            except Empty:
                continue
            except Exception as e:
                logger.error(e)

    def load_thread_func_direct(self):
        """
        Directly load KV caches from host memory to device memory without buffering.
        """
        torch.cuda.set_stream(self.load_stream)
        while not self.stop_event.is_set():
            try:
                operation = self.load_queue.get(block=True, timeout=1)
                # time.sleep(18e-6 * len(operation.host_indices))
                operation.data = self.mem_pool_host.get_flat_data(
                    operation.host_indices
                )
                self.mem_pool_device.transfer(operation.device_indices, operation.data)
                self.mem_pool_host.complete_io(operation.host_indices)
                for node_id in operation.node_ids:
                    if node_id != 0:
                        self.ack_load_queue.put(node_id)
            except Empty:
                continue
            except Exception as e:
                logger.error(e)

    def load_thread_func_layer_by_layer(self):
        """
        Load KV caches from host memory to device memory layer by layer.
        """
<<<<<<< HEAD
        with torch.cuda.stream(self.load_stream):
            while not self.stop_event.is_set():
                self.load_cache_event.wait(timeout=1)
                if not self.load_cache_event.is_set():
                    continue
                self.load_cache_event.clear()
                self.layer_done_counter.update_producer()
=======
        torch.cuda.set_stream(self.load_stream)
        while not self.stop_event.is_set():
            self.load_cache_event.wait(timeout=1)
            if not self.load_cache_event.is_set():
                continue
            self.load_cache_event.clear()
>>>>>>> 0b5f7177

            batch_operation = None
            while self.load_queue.qsize() > 0:
                op = self.load_queue.get(block=True)
                if batch_operation is None:
                    batch_operation = op
                else:
                    batch_operation.merge(op)
            if batch_operation is None:
                continue

            self.layer_done_counter.reset()
            host_indices_device = batch_operation.host_indices.to(
                self.mem_pool_device.device
            )
            for i in range(self.mem_pool_host.layer_num):
                if not self.oracle:
                    if self.page_size == 1:
                        self.mem_pool_device.transfer_per_layer_kernel(
                            self.mem_pool_host,
                            host_indices_device,
                            batch_operation.device_indices,
                            i,
                        )
                        self.load_stream.synchronize()
                    else:
                        self.mem_pool_host.load_page_per_layer(
                            batch_operation.host_indices,
                            batch_operation.device_indices,
                            self.mem_pool_device,
                            i,
                        )
                        self.load_stream.synchronize()
                self.layer_done_counter.increment()

            self.mem_pool_host.complete_io(batch_operation.host_indices)
            for node_id in batch_operation.node_ids:
                if node_id != 0:
                    self.ack_load_queue.put(node_id)

    def write_aux_func(self, no_wait=False):
        """
        Auxiliary function to prepare the buffer for write operations.
        """
        torch.cuda.set_stream(self.write_stream)

        def _to_op(op_):
            assert op_.device_indices.is_cuda, "Device indices should be on GPU"
            op_.data = self.mem_pool_device.get_flat_data(op_.device_indices).to(
                self.mem_pool_host.device
            )
            self.write_buffer.put(op_)
            return op_

        buffer = None
        while not self.stop_event.is_set():
            try:
                operation = self.write_queue.get(block=True, timeout=1)
                factor = (
                    len(operation.device_indices) // self.write_buffer.max_buffer_size
                )

                if factor >= 1:
                    if buffer is not None:
                        _to_op(buffer)
                        buffer = None

                    if factor < 2:
                        _to_op(operation)
                    else:
                        split_ops = operation.split(factor)
                        for op_ in split_ops:
                            _to_op(op_)
                    continue

                if buffer is None:
                    buffer = operation
                else:
                    buffer.merge(operation)
                if (
                    no_wait
                    or len(buffer.host_indices) >= self.write_buffer.max_buffer_size
                    or self.write_queue.empty()
                    or self.write_buffer.empty()
                ):
                    _to_op(buffer)
                    buffer = None
            except Empty:
                continue
            except Exception as e:
                logger.error(e)

    def load_aux_func(self):
        """
        Auxiliary function to prepare the buffer for load operations.
        """

        def _pin_op(op_, put=True):
            op_.data = (
                self.mem_pool_host.get_flat_data(op_.host_indices)
                .contiguous()
                .pin_memory()
            )
            if put:
                self.load_buffer.put(op_)
            return op_

        buffer = None
        while not self.stop_event.is_set():
            try:
                operation = self.load_queue.get(block=True, timeout=1)
                factor = len(operation.host_indices) // self.load_buffer.max_buffer_size

                if factor >= 1:
                    if buffer is not None:
                        _pin_op(buffer)
                        buffer = None

                    if factor < 2:
                        _pin_op(operation)
                    else:
                        split_ops = operation.split(factor)
                        split_args = [(op_, True) for op_ in split_ops[:-1]]
                        split_args.append((split_ops[-1], False))
                        # Spawn threads to pin each op concurrently
                        with concurrent.futures.ThreadPoolExecutor() as executor:
                            pinned_ops = list(
                                executor.map(
                                    lambda x: _pin_op(x[0], put=x[1]), split_args
                                )
                            )
                        # preserve the order of last op to ensure correct ack
                        self.load_buffer.put(pinned_ops[-1])
                    continue

                if buffer is None:
                    buffer = operation
                else:
                    buffer.merge(operation)
                if (
                    len(buffer.host_indices) >= self.load_buffer.max_buffer_size
                    or self.load_queue.empty()
                    or self.load_buffer.empty()
                ):
                    _pin_op(buffer)
                    buffer = None
            except Empty:
                continue
            except Exception as e:
                logger.error(e)

    def write_thread_func_buffer(self):
        aux_thread = threading.Thread(target=self.write_aux_func, daemon=True)
        aux_thread.start()

        while not self.stop_event.is_set():
            operation = self.write_buffer.get()
            if operation is None:
                continue
            self.mem_pool_host.assign_flat_data(operation.host_indices, operation.data)
            self.mem_pool_host.complete_io(operation.host_indices)
            for node_id in operation.node_ids:
                if node_id != 0:
                    self.ack_write_queue.put(node_id)
        aux_thread.join()

    def load_thread_func_buffer(self):
        torch.cuda.set_stream(self.load_stream)
        aux_thread = threading.Thread(target=self.load_aux_func, daemon=True)
        aux_thread.start()

        while not self.stop_event.is_set():
            operation = self.load_buffer.get()
            if operation is None:
                continue
            self.mem_pool_device.transfer(operation.device_indices, operation.data)
            self.mem_pool_host.complete_io(operation.host_indices)
            for node_id in operation.node_ids:
                if node_id != 0:
                    self.ack_load_queue.put(node_id)

        aux_thread.join()

    def evict_device(
        self, device_indices: torch.Tensor, host_indices: torch.Tensor
    ) -> int:
        if self.mem_pool_host.is_synced(host_indices):
            self.mem_pool_device_allocator.free(device_indices)
            self.mem_pool_host.update_backup(host_indices)
            return len(device_indices)
        else:
            raise ValueError(
                f"Inconsistent states: {self.mem_pool_host.get_state(host_indices)}"
            )

    def evict_host(self, host_indices: torch.Tensor, backup_only: bool = True) -> int:
        if not backup_only:
            raise ValueError("Other eviction policies are not supported yet.")

        if self.mem_pool_host.is_backup(host_indices):
            self.mem_pool_host.free(host_indices)
            return len(host_indices)
        else:
            raise ValueError(
                f"Inconsistent states: {self.mem_pool_host.get_state(host_indices)}"
            )<|MERGE_RESOLUTION|>--- conflicted
+++ resolved
@@ -332,22 +332,13 @@
         """
         Load KV caches from host memory to device memory layer by layer.
         """
-<<<<<<< HEAD
-        with torch.cuda.stream(self.load_stream):
-            while not self.stop_event.is_set():
-                self.load_cache_event.wait(timeout=1)
-                if not self.load_cache_event.is_set():
-                    continue
-                self.load_cache_event.clear()
-                self.layer_done_counter.update_producer()
-=======
         torch.cuda.set_stream(self.load_stream)
         while not self.stop_event.is_set():
             self.load_cache_event.wait(timeout=1)
             if not self.load_cache_event.is_set():
                 continue
             self.load_cache_event.clear()
->>>>>>> 0b5f7177
+            self.layer_done_counter.update_producer()
 
             batch_operation = None
             while self.load_queue.qsize() > 0:
