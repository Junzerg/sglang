# Copyright 2023-2024 SGLang Team
# Licensed under the Apache License, Version 2.0 (the "License");
# you may not use this file except in compliance with the License.
# You may obtain a copy of the License at
#
#     http://www.apache.org/licenses/LICENSE-2.0
#
# Unless required by applicable law or agreed to in writing, software
# distributed under the License is distributed on an "AS IS" BASIS,
# WITHOUT WARRANTIES OR CONDITIONS OF ANY KIND, either express or implied.
# See the License for the specific language governing permissions and
# limitations under the License.
# ==============================================================================
"""TokenizerManager is a process that tokenizes the text."""

import asyncio
import copy
import dataclasses
import json
import logging
import math
import multiprocessing
import os
import pickle
import signal
import sys
import threading
import time
import uuid
from collections import deque
from datetime import datetime
from http import HTTPStatus
from typing import (
    Any,
    Awaitable,
    Deque,
    Dict,
    Generic,
    List,
    Optional,
    Tuple,
    TypeVar,
    Union,
)

import fastapi
import torch
import uvloop
import zmq
import zmq.asyncio
from fastapi import BackgroundTasks

from sglang.srt.aio_rwlock import RWLock
from sglang.srt.configs.model_config import ModelConfig
from sglang.srt.disaggregation.utils import (
    DisaggregationMode,
    KVClassType,
    TransferBackend,
    get_kv_class,
)
from sglang.srt.hf_transformers_utils import (
    get_processor,
    get_tokenizer,
    get_tokenizer_from_processor,
)
from sglang.srt.managers.detokenizer_manager import (
    read_from_shared_memory,
    deserialize_tokenizer_mapping,
)
from sglang.srt.managers.io_struct import (
    AbortReq,
    BatchEmbeddingOut,
    BatchMultimodalOut,
    BatchStrOut,
    BatchTokenIDOut,
    CloseSessionReqInput,
    ConfigureLoggingReq,
    EmbeddingReqInput,
    ExpertDistributionReq,
    ExpertDistributionReqOutput,
    FlushCacheReqInput,
    FlushCacheReqOutput,
    GenerateReqInput,
    GetInternalStateReq,
    GetInternalStateReqOutput,
    GetWeightsByNameReqInput,
    GetWeightsByNameReqOutput,
    HealthCheckOutput,
    InitWeightsUpdateGroupReqInput,
    InitWeightsUpdateGroupReqOutput,
    LoadLoRAAdapterReqInput,
    LoadLoRAAdapterReqOutput,
    LoRAUpdateResult,
    OpenSessionReqInput,
    OpenSessionReqOutput,
    ProfileReq,
    ProfileReqOutput,
    ProfileReqType,
    ReleaseMemoryOccupationReqInput,
    ReleaseMemoryOccupationReqOutput,
    ResumeMemoryOccupationReqInput,
    ResumeMemoryOccupationReqOutput,
    SessionParams,
    SetInternalStateReq,
    SetInternalStateReqOutput,
    SlowDownReqInput,
    SlowDownReqOutput,
    TokenizedEmbeddingReqInput,
    TokenizedGenerateReqInput,
    UnloadLoRAAdapterReqInput,
    UnloadLoRAAdapterReqOutput,
    UpdateWeightFromDiskReqInput,
    UpdateWeightFromDiskReqOutput,
    UpdateWeightsFromDistributedReqInput,
    UpdateWeightsFromDistributedReqOutput,
    UpdateWeightsFromTensorReqInput,
    UpdateWeightsFromTensorReqOutput,
)
from sglang.srt.managers.multimodal_processor import get_mm_processor, import_processors
from sglang.srt.metrics.collector import TokenizerMetricsCollector
from sglang.srt.sampling.sampling_params import SamplingParams
from sglang.srt.server_args import PortArgs, ServerArgs
from sglang.srt.utils import (
    dataclass_to_string_truncated,
    get_bool_env_var,
    get_zmq_socket,
    kill_process_tree,
)
from sglang.utils import TypeBasedDispatcher, get_exception_traceback

asyncio.set_event_loop_policy(uvloop.EventLoopPolicy())

logger = logging.getLogger(__name__)



@dataclasses.dataclass
class ReqState:
    """Store the state a request."""

    out_list: List[Dict[Any, Any]]
    finished: bool
    event: asyncio.Event
    obj: Union[GenerateReqInput, EmbeddingReqInput]

    # For metrics
    created_time: float
    finished_time: float = 0.0
    first_token_time: float = 0.0
    last_time: float = 0.0
    last_completion_tokens: int = 1

    # For streaming output
    last_output_offset: int = 0

    # For incremental state update.
    # TODO(lianmin): do not initialize some lists if not needed.
    text: str = ""
    output_ids: List[int] = dataclasses.field(default_factory=list)
    input_token_logprobs_val: List[float] = dataclasses.field(default_factory=list)
    input_token_logprobs_idx: List[int] = dataclasses.field(default_factory=list)
    output_token_logprobs_val: List[float] = dataclasses.field(default_factory=list)
    output_token_logprobs_idx: List[int] = dataclasses.field(default_factory=list)
    input_top_logprobs_val: List[List[float]] = dataclasses.field(default_factory=list)
    input_top_logprobs_idx: List[List[int]] = dataclasses.field(default_factory=list)
    output_top_logprobs_val: List[List[float]] = dataclasses.field(default_factory=list)
    output_top_logprobs_idx: List[List[int]] = dataclasses.field(default_factory=list)
    input_token_ids_logprobs_val: List = dataclasses.field(default_factory=list)
    input_token_ids_logprobs_idx: List = dataclasses.field(default_factory=list)
    output_token_ids_logprobs_val: List = dataclasses.field(default_factory=list)
    output_token_ids_logprobs_idx: List = dataclasses.field(default_factory=list)


class TokenizerManager:
    """TokenizerManager is a process that tokenizes the text."""

    def __init__(
        self,
        server_args: ServerArgs,
        port_args: PortArgs,
        is_main: Optional[bool]= True,
    ):
        # Parse args
        self.server_args = server_args
        self.enable_metrics = server_args.enable_metrics
        self.log_requests = server_args.log_requests
        self.log_requests_level = server_args.log_requests_level
        self.preferred_sampling_params = (
            json.loads(server_args.preferred_sampling_params)
            if server_args.preferred_sampling_params
            else None
        )
<<<<<<< HEAD
        self.is_main = is_main
=======
        self.crash_dump_folder = server_args.crash_dump_folder
        self.crash_dump_performed = False  # Flag to ensure dump is only called once

>>>>>>> f18a8fdd
        # Init inter-process communication
        context = zmq.asyncio.Context(3)
        self.recv_from_detokenizer = get_zmq_socket(
            context, zmq.PULL, port_args.tokenizer_ipc_name, True
        )
        if server_args.worker_num > 1:
            if self.is_main:
                self.send_to_scheduler = get_zmq_socket(
                    context, zmq.PUSH, port_args.scheduler_input_ipc_name, True
                )
                self.receive_from_worker = get_zmq_socket(
                    context, zmq.PULL, port_args.tokenizer_worker_ipc_name, True
                )
                self._loop = asyncio.new_event_loop()
                self._thread = threading.Thread(target=self._run_loop, daemon=True)
                self._thread.start()
                self._task = asyncio.run_coroutine_threadsafe(
                    self.router_worker_obj(), self._loop
                )
                # Start handle_loop simultaneously
                self._handle_task = asyncio.run_coroutine_threadsafe(
                    print_exception_wrapper(self.handle_loop), self._loop
                )

            else:
                # actual send to main receiver_from_worker
                self.send_to_scheduler = get_zmq_socket(
                    context, zmq.PUSH, port_args.tokenizer_worker_ipc_name, False
                )
        else:
            self.send_to_scheduler = get_zmq_socket(
                    context, zmq.PUSH, port_args.scheduler_input_ipc_name, True
                )

        self.worker_id = os.getpid()
        # Read model args
        self.model_path = server_args.model_path
        self.served_model_name = server_args.served_model_name
        self.model_config = ModelConfig.from_server_args(server_args)
        self.is_generation = self.model_config.is_generation
        self.is_image_gen = self.model_config.is_image_gen
        self.context_len = self.model_config.context_len
        self.image_token_id = self.model_config.image_token_id

        if self.model_config.is_multimodal:
            import_processors()
            _processor = get_processor(
                server_args.tokenizer_path,
                tokenizer_mode=server_args.tokenizer_mode,
                trust_remote_code=server_args.trust_remote_code,
                revision=server_args.revision,
                use_fast=not server_args.disable_fast_image_processor,
            )

            # We want to parallelize the image pre-processing so we create an executor for it
            # We create mm_processor for any skip_tokenizer_init to make sure we still encode
            # images even with skip_tokenizer_init=False.
            self.mm_processor = get_mm_processor(
                self.model_config.hf_config, server_args, _processor
            )

            if server_args.skip_tokenizer_init:
                self.tokenizer = self.processor = None
            else:
                self.processor = _processor
                self.tokenizer = get_tokenizer_from_processor(self.processor)
                os.environ["TOKENIZERS_PARALLELISM"] = "false"
        else:
            self.mm_processor = None

            if server_args.skip_tokenizer_init:
                self.tokenizer = self.processor = None
            else:
                self.tokenizer = get_tokenizer(
                    server_args.tokenizer_path,
                    tokenizer_mode=server_args.tokenizer_mode,
                    trust_remote_code=server_args.trust_remote_code,
                    revision=server_args.revision,
                )

        # Store states
        self.no_create_loop = False
        self.rid_to_state: Dict[str, ReqState] = {}
        self.health_check_failed = False
        self.gracefully_exit = False
        self.last_receive_tstamp = 0
        self.dump_requests_folder = ""  # By default do not dump
        self.dump_requests_threshold = 1000
        self.dump_request_list: List[Tuple] = []
        self.crash_dump_request_list: deque[Tuple] = deque()
        self.log_request_metadata = self.get_log_request_metadata()
        self.session_futures = {}  # session_id -> asyncio event
        self.max_req_input_len = None
        self.asyncio_tasks = set()

        # The event to notify the weight sync is finished.
        self.model_update_lock = RWLock()
        self.model_update_result: Optional[Awaitable[UpdateWeightFromDiskReqOutput]] = (
            None
        )

        # For pd disaggregtion
        self.disaggregation_mode = DisaggregationMode(
            self.server_args.disaggregation_mode
        )
        self.disaggregation_transfer_backend = TransferBackend(
            self.server_args.disaggregation_transfer_backend
        )
        # Start kv boostrap server on prefill
        if self.disaggregation_mode == DisaggregationMode.PREFILL:
            # only start bootstrap server on prefill tm
            kv_bootstrap_server_class = get_kv_class(
                self.disaggregation_transfer_backend, KVClassType.BOOTSTRAP_SERVER
            )
            self.bootstrap_server = kv_bootstrap_server_class(
                self.server_args.disaggregation_bootstrap_port
            )

        # For load balancing
        self.current_load = 0
        self.current_load_lock = asyncio.Lock()

        # Metrics
        if self.enable_metrics:
            self.metrics_collector = TokenizerMetricsCollector(
                labels={
                    "model_name": self.server_args.served_model_name,
                    # TODO: Add lora name/path in the future,
                },
                bucket_time_to_first_token=self.server_args.bucket_time_to_first_token,
                bucket_e2e_request_latency=self.server_args.bucket_e2e_request_latency,
                bucket_inter_token_latency=self.server_args.bucket_inter_token_latency,
                collect_tokens_histogram=self.server_args.collect_tokens_histogram,
            )

        # Communicators
        self.init_weights_update_group_communicator = _Communicator(
            self.send_to_scheduler, server_args.dp_size, server_args
        )
        self.update_weights_from_distributed_communicator = _Communicator(
            self.send_to_scheduler, server_args.dp_size, server_args
        )
        self.update_weights_from_tensor_communicator = _Communicator(
            self.send_to_scheduler, server_args.dp_size, server_args
        )
        self.get_weights_by_name_communicator = _Communicator(
            self.send_to_scheduler, server_args.dp_size, server_args
        )
        self.release_memory_occupation_communicator = _Communicator(
            self.send_to_scheduler, server_args.dp_size, server_args
        )
        self.resume_memory_occupation_communicator = _Communicator(
            self.send_to_scheduler, server_args.dp_size, server_args
        )
        self.slow_down_communicator = _Communicator(
            self.send_to_scheduler, server_args.dp_size, server_args
        )
        self.flush_cache_communicator = _Communicator(
            self.send_to_scheduler, server_args.dp_size, server_args
        )
        self.profile_communicator = _Communicator(
            self.send_to_scheduler, server_args.dp_size, server_args
        )
<<<<<<< HEAD
        self.health_check_communitcator = _Communicator(self.send_to_scheduler, 1, server_args)
=======
>>>>>>> f18a8fdd
        self.get_internal_state_communicator = _Communicator(
            self.send_to_scheduler, server_args.dp_size, server_args
        )
        self.set_internal_state_communicator = _Communicator(
            self.send_to_scheduler, server_args.dp_size, server_args
        )
        self.expert_distribution_communicator = _Communicator(
            self.send_to_scheduler, server_args.dp_size, server_args
        )
        self.update_lora_adapter_communicator = _Communicator(
            self.send_to_scheduler, server_args.dp_size
        )

        self._result_dispatcher = TypeBasedDispatcher(
            [
                (
                    (
                        BatchStrOut,
                        BatchEmbeddingOut,
                        BatchTokenIDOut,
                        BatchMultimodalOut,
                    ),
                    self._handle_batch_output,
                ),
                (AbortReq, self._handle_abort_req),
                (OpenSessionReqOutput, self._handle_open_session_req_output),
                (
                    UpdateWeightFromDiskReqOutput,
                    self._handle_update_weights_from_disk_req_output,
                ),
                (
                    InitWeightsUpdateGroupReqOutput,
                    self.init_weights_update_group_communicator.handle_recv,
                ),
                (
                    UpdateWeightsFromDistributedReqOutput,
                    self.update_weights_from_distributed_communicator.handle_recv,
                ),
                (
                    UpdateWeightsFromTensorReqOutput,
                    self.update_weights_from_tensor_communicator.handle_recv,
                ),
                (
                    GetWeightsByNameReqOutput,
                    self.get_weights_by_name_communicator.handle_recv,
                ),
                (
                    ReleaseMemoryOccupationReqOutput,
                    self.release_memory_occupation_communicator.handle_recv,
                ),
                (
                    ResumeMemoryOccupationReqOutput,
                    self.resume_memory_occupation_communicator.handle_recv,
                ),
                (
                    SlowDownReqOutput,
                    self.slow_down_communicator.handle_recv,
                ),
                (
                    FlushCacheReqOutput,
                    self.flush_cache_communicator.handle_recv,
                ),
                (
                    ProfileReqOutput,
                    self.profile_communicator.handle_recv,
                ),
                (
                    GetInternalStateReqOutput,
                    self.get_internal_state_communicator.handle_recv,
                ),
                (
                    SetInternalStateReqOutput,
                    self.set_internal_state_communicator.handle_recv,
                ),
                (
                    ExpertDistributionReqOutput,
                    self.expert_distribution_communicator.handle_recv,
                ),
                (
                    LoRAUpdateResult,
                    self.update_lora_adapter_communicator.handle_recv,
                ),
                (HealthCheckOutput, lambda x: None),
            ]
        )

<<<<<<< HEAD
        # For pd disaggregtion
        self.disaggregation_mode = DisaggregationMode(
            self.server_args.disaggregation_mode
        )
        self.transfer_backend = TransferBackend(
            self.server_args.disaggregation_transfer_backend
        )
        # Start kv boostrap server on prefill
        if self.disaggregation_mode == DisaggregationMode.PREFILL:
            # only start bootstrap server on prefill tm
            kv_bootstrap_server_class = get_kv_class(
                self.transfer_backend, KVClassType.BOOTSTRAP_SERVER
            )
            self.bootstrap_server = kv_bootstrap_server_class(
                self.server_args.disaggregation_bootstrap_port
            )

        self.current_load = 0
        self.current_load_lock = asyncio.Lock()

    def _run_loop(self):
        self._loop.run_forever()

    async def router_worker_obj(self):
        while True:
            recv_obj = await self.receive_from_worker.recv_pyobj()
            await self.send_to_scheduler.send_pyobj(recv_obj)

=======
>>>>>>> f18a8fdd
    async def generate_request(
        self,
        obj: Union[GenerateReqInput, EmbeddingReqInput],
        request: Optional[fastapi.Request] = None,
    ):
        created_time = time.time()
        self.auto_create_handle_loop()
        obj.normalize_batch_and_arguments()

        if isinstance(obj, EmbeddingReqInput) and self.is_generation:
            raise ValueError(
                "This model does not appear to be an embedding model by default. "
                "Please add `--is-embedding` when launching the server or try another model."
            )

<<<<<<< HEAD
        obj.normalize_batch_and_arguments()

        # Modify rid, add worker_id
        if isinstance(obj.rid, list):
            # If it's an array, add worker_id prefix to each element
            obj.rid = [f"{self.worker_id}_{rid}" for rid in obj.rid]
        else:
            # If it's a single value, add worker_id prefix
            obj.rid = f"{self.worker_id}_{obj.rid}"
        
        if isinstance(obj, GenerateReqInput):
            return_hidden_states = obj.return_hidden_states
            has_return_hidden_states = return_hidden_states == True or (
                isinstance(return_hidden_states, list) and any(return_hidden_states)
            )
            if (
                not self.server_args.enable_return_hidden_states
                and has_return_hidden_states
            ):
                raise ValueError(
                    "return_hidden_states=True requires the server to be started "
                    "with --enable-return-hidden-states (ServerArgs.enable_return_hidden_states)."
                )

=======
>>>>>>> f18a8fdd
        if self.log_requests:
            max_length, skip_names, _ = self.log_request_metadata
            logger.info(
                f"Receive: obj={dataclass_to_string_truncated(obj, max_length, skip_names=skip_names)}"
            )

        async with self.model_update_lock.reader_lock:
            if obj.is_single:
                tokenized_obj = await self._tokenize_one_request(obj)
                state = self._send_one_request(obj, tokenized_obj, created_time)
                async for response in self._wait_one_response(obj, state, request):
                    yield response
            else:
                async for response in self._handle_batch_request(
                    obj, request, created_time
                ):
                    yield response

    async def _tokenize_one_request(
        self,
        obj: Union[GenerateReqInput, EmbeddingReqInput],
    ):
        """Tokenize one request."""
        # Tokenize
        input_embeds = None
        input_text = obj.text
        token_type_ids = None
        is_cross_encoder_request = (
            isinstance(obj, EmbeddingReqInput) and obj.is_cross_encoder_request
        )
        if obj.input_embeds is not None:
            if not self.server_args.disable_radix_cache:
                raise ValueError(
                    "input_embeds is provided while disable_radix_cache is False. "
                    "Please add `--disable-radix-cache` when you launch the server "
                    "if you want to use input_embeds as inputs."
                )
            input_embeds = obj.input_embeds
            input_ids = obj.input_ids
        elif obj.input_ids is not None:
            input_ids = obj.input_ids
        else:
            if self.tokenizer is None:
                raise ValueError(
                    "The engine initialized with skip_tokenizer_init=True cannot "
                    "accept text prompts. Please provide input_ids or re-initialize "
                    "the engine with skip_tokenizer_init=False."
                )
            encoded = self.tokenizer(
                input_text, return_token_type_ids=is_cross_encoder_request
            )

            input_ids = encoded["input_ids"]
            if is_cross_encoder_request:
                input_ids = encoded["input_ids"][0]
                token_type_ids = encoded.get("token_type_ids", [None])[0]

        if self.mm_processor and obj.contains_mm_input():
            if not isinstance(obj.image_data, list):
                obj.image_data = [obj.image_data]
            if not isinstance(obj.audio_data, list):
                obj.audio_data = [obj.audio_data]
            mm_inputs: Dict = await self.mm_processor.process_mm_data_async(
                image_data=obj.image_data,
                audio_data=obj.audio_data,
                input_text=input_text or input_ids,
                request_obj=obj,
                max_req_input_len=self.max_req_input_len,
            )
            if mm_inputs and "input_ids" in mm_inputs:
                input_ids = mm_inputs["input_ids"]
        else:
            mm_inputs = None

        self._validate_one_request(obj, input_ids)
        return self._create_tokenized_object(
            obj, input_text, input_ids, input_embeds, mm_inputs, token_type_ids
        )

    def _validate_one_request(
        self, obj: Union[GenerateReqInput, EmbeddingReqInput], input_ids: List[int]
    ) -> None:
        """Validates that the input token count and the requested token count doesn't exceed the model's context length."""

        input_token_num = len(input_ids) if input_ids is not None else 0
        # Check if input alone exceeds context length
        if input_token_num >= self.context_len:
            raise ValueError(
                f"The input ({input_token_num} tokens) is longer than the "
                f"model's context length ({self.context_len} tokens)."
            )

        # Check total tokens (input + max_new_tokens)
        max_new_tokens = obj.sampling_params.get("max_new_tokens")
        if (
            max_new_tokens is not None
            and (max_new_tokens + input_token_num) >= self.context_len
        ):
            total_tokens = max_new_tokens + input_token_num
            error_msg = (
                f"Requested token count exceeds the model's maximum context length "
                f"of {self.context_len} tokens. You requested a total of {total_tokens} "
                f"tokens: {input_token_num} tokens from the input messages and "
                f"{max_new_tokens} tokens for the completion. Please reduce the number "
                f"of tokens in the input messages or the completion to fit within the limit."
            )
            raise ValueError(error_msg)

        if isinstance(obj, GenerateReqInput):
            if (
                obj.return_hidden_states
                and not self.server_args.enable_return_hidden_states
            ):
                raise ValueError(
                    "The server is not configured to return the hidden states. "
                    "Please set `--enable-return-hidden-states` to enable this feature."
                )
            if (
                obj.custom_logit_processor
                and not self.server_args.enable_custom_logit_processor
            ):
                raise ValueError(
                    "The server is not configured to enable custom logit processor. "
                    "Please set `--enable-custom-logits-processor` to enable this feature."
                )

    def _validate_input_ids_in_vocab(
        self, input_ids: List[int], vocab_size: int
    ) -> None:
        if any(id >= vocab_size for id in input_ids):
            raise ValueError(
                f"The input_ids {input_ids} contains values greater than the vocab size ({vocab_size})."
            )

    def _create_tokenized_object(
        self,
        obj: Union[GenerateReqInput, EmbeddingReqInput],
        input_text: str,
        input_ids: List[int],
        input_embeds: Optional[Union[List[float], None]] = None,
        mm_inputs: Optional[Dict] = None,
        token_type_ids: Optional[List[int]] = None,
    ) -> Union[TokenizedGenerateReqInput, TokenizedEmbeddingReqInput]:
        """Create a tokenized request object from common parameters."""
        # Parse sampling parameters
        # Note: if there are preferred sampling params, we use them if they are not
        # explicitly passed in sampling_params
        if self.preferred_sampling_params:
            sampling_kwargs = {**self.preferred_sampling_params, **obj.sampling_params}
        else:
            sampling_kwargs = obj.sampling_params
        sampling_params = SamplingParams(**sampling_kwargs)
        sampling_params.normalize(self.tokenizer)
        sampling_params.verify()

        # Build return object
        if isinstance(obj, GenerateReqInput):
            session_params = (
                SessionParams(**obj.session_params) if obj.session_params else None
            )

            tokenized_obj = TokenizedGenerateReqInput(
                obj.rid,
                input_text,
                input_ids,
                mm_inputs,
                sampling_params,
                obj.return_logprob,
                obj.logprob_start_len,
                obj.top_logprobs_num,
                obj.token_ids_logprob,
                obj.stream,
                bootstrap_host=obj.bootstrap_host,
                bootstrap_port=obj.bootstrap_port,
                bootstrap_room=obj.bootstrap_room,
                lora_path=obj.lora_path,
                input_embeds=input_embeds,
                session_params=session_params,
                custom_logit_processor=obj.custom_logit_processor,
                return_hidden_states=obj.return_hidden_states,
                data_parallel_rank=obj.data_parallel_rank,
            )
        elif isinstance(obj, EmbeddingReqInput):
            tokenized_obj = TokenizedEmbeddingReqInput(
                obj.rid,
                input_text,
                input_ids,
                mm_inputs,
                token_type_ids,
                sampling_params,
            )

        return tokenized_obj

    async def _batch_tokenize_and_process(
        self, batch_size: int, obj: Union[GenerateReqInput, EmbeddingReqInput]
    ) -> List[Union[TokenizedGenerateReqInput, TokenizedEmbeddingReqInput]]:
        """Handle batch tokenization for text inputs only."""
        logger.debug(f"Starting batch tokenization for {batch_size} text requests")

        # Collect requests and texts
        requests = [obj[i] for i in range(batch_size)]
        texts = [req.text for req in requests]

        # Batch tokenize all texts
        encoded = self.tokenizer(texts)
        input_ids_list = encoded["input_ids"]

        # Process all requests
        tokenized_objs = []
        for i, req in enumerate(requests):
            self._validate_token_len(obj[i], input_ids_list[i])
            tokenized_objs.append(
                self._create_tokenized_object(
                    req, req.text, input_ids_list[i], None, None
                )
            )
        logger.debug(f"Completed batch processing for {batch_size} requests")
        return tokenized_objs

    def _validate_batch_tokenization_constraints(
        self, batch_size: int, obj: Union[GenerateReqInput, EmbeddingReqInput]
    ) -> None:
        """Validate constraints for batch tokenization processing."""
        for i in range(batch_size):
            if self.is_generation and obj[i].contains_mm_input():
                raise ValueError(
                    "For multimodal input processing do not set `enable_tokenizer_batch_encode`."
                )
            if obj[i].input_ids is not None:
                raise ValueError(
                    "Batch tokenization is not needed for pre-tokenized input_ids. Do not set `enable_tokenizer_batch_encode`."
                )
            if obj[i].input_embeds is not None:
                raise ValueError(
                    "Batch tokenization is not needed for input_embeds. Do not set `enable_tokenizer_batch_encode`."
                )

    def _send_one_request(
        self,
        obj: Union[GenerateReqInput, EmbeddingReqInput],
        tokenized_obj: Union[TokenizedGenerateReqInput, TokenizedEmbeddingReqInput],
        created_time: Optional[float] = None,
    ):
        self.send_to_scheduler.send_pyobj(tokenized_obj)
        state = ReqState([], False, asyncio.Event(), obj, created_time=created_time)
        self.rid_to_state[obj.rid] = state
        return state

    async def _wait_one_response(
        self,
        obj: Union[GenerateReqInput, EmbeddingReqInput],
        state: ReqState,
        request: Optional[fastapi.Request] = None,
    ):
        """Wait for the response of one request."""
        while True:
            try:
                await asyncio.wait_for(state.event.wait(), timeout=4)
            except asyncio.TimeoutError:
                if request is not None and await request.is_disconnected():
                    # Abort the request for disconnected requests (non-streaming, waiting queue)
                    self.abort_request(obj.rid)
                    # Use exception to kill the whole call stack and asyncio task
                    raise ValueError(
                        f"Request is disconnected from the client side (type 1). Abort request {obj.rid=}"
                    )
                continue

            out = state.out_list[-1]

            state.out_list = []
            if state.finished:
                if self.log_requests:
                    max_length, skip_names, out_skip_names = self.log_request_metadata
                    if self.model_config.is_multimodal_gen:
                        msg = f"Finish: obj={dataclass_to_string_truncated(obj, max_length, skip_names=skip_names)}"
                    else:
                        msg = f"Finish: obj={dataclass_to_string_truncated(obj, max_length, skip_names=skip_names)}, out={dataclass_to_string_truncated(out, max_length, skip_names=out_skip_names)}"
                    logger.info(msg)

                # Check if this was an abort/error created by scheduler
                if isinstance(out["meta_info"].get("finish_reason"), dict):
                    finish_reason = out["meta_info"]["finish_reason"]
                    if (
                        finish_reason.get("type") == "abort"
                        and finish_reason.get("status_code") == HTTPStatus.BAD_REQUEST
                    ):
                        raise ValueError(finish_reason["message"])

                yield out
                break

            state.event.clear()

            if obj.stream:
                yield out
            else:
                if request is not None and await request.is_disconnected():
                    # Abort the request for disconnected requests (non-streaming, running)
                    self.abort_request(obj.rid)
                    # Use exception to kill the whole call stack and asyncio task
                    raise ValueError(
                        f"Request is disconnected from the client side (type 3). Abort request {obj.rid=}"
                    )

    async def _handle_batch_request(
        self,
        obj: Union[GenerateReqInput, EmbeddingReqInput],
        request: Optional[fastapi.Request] = None,
        created_time: Optional[float] = None,
    ):
        batch_size = obj.batch_size

        generators = []
        rids = []
        if getattr(obj, "parallel_sample_num", 1) == 1:
            if self.server_args.enable_tokenizer_batch_encode:
                # Validate batch tokenization constraints
                self._validate_batch_tokenization_constraints(batch_size, obj)

                tokenized_objs = await self._batch_tokenize_and_process(batch_size, obj)

                for i, tokenized_obj in enumerate(tokenized_objs):
                    tmp_obj = obj[i]
                    state = self._send_one_request(tmp_obj, tokenized_obj, created_time)
                    generators.append(self._wait_one_response(tmp_obj, state, request))
                    rids.append(tmp_obj.rid)
            else:
                # Sequential tokenization and processing
                for i in range(batch_size):
                    tmp_obj = obj[i]
                    tokenized_obj = await self._tokenize_one_request(tmp_obj)
                    state = self._send_one_request(tmp_obj, tokenized_obj, created_time)
                    generators.append(self._wait_one_response(tmp_obj, state, request))
                    rids.append(tmp_obj.rid)
        else:
            # FIXME: When using batch and parallel_sample_num together, the perf is not optimal.
            if batch_size > 128:
                logger.warning(
                    "Sending a single large batch with parallel sampling (n > 1) has not been well optimized. "
                    "The performance might be better if you just duplicate the requests n times or use "
                    "many threads to send them one by one with parallel sampling (n > 1)."
                )

            # Tokenize all requests
            objs = [obj[i] for i in range(batch_size)]
            tokenized_objs = await asyncio.gather(
                *(self._tokenize_one_request(obj) for obj in objs)
            )

            # Cache the common prefix for parallel sampling
            for i in range(batch_size):
                tmp_obj = copy.copy(objs[i])
                tokenized_obj = copy.copy(tokenized_objs[i])
                tokenized_obj.rid = tmp_obj.regenerate_rid()
                tokenized_obj.sampling_params = copy.copy(tokenized_obj.sampling_params)
                tokenized_obj.sampling_params.max_new_tokens = 0
                tokenized_obj.stream = False
                state = self._send_one_request(tmp_obj, tokenized_obj, created_time)
                await self._wait_one_response(tmp_obj, state, request).__anext__()

            # Expand requests, assign new rids for them, and send them
            for i in range(batch_size):
                for _ in range(obj.parallel_sample_num):
                    tmp_obj = copy.copy(objs[i])
                    tokenized_obj = copy.copy(tokenized_objs[i])
                    tokenized_obj.rid = tmp_obj.regenerate_rid()
                    state = self._send_one_request(tmp_obj, tokenized_obj, created_time)
                    generators.append(self._wait_one_response(tmp_obj, state, request))
                    rids.append(tmp_obj.rid)

        # Wait for all requests
        is_stream = hasattr(obj, "stream") and obj.stream
        if not is_stream:
            outputs = await asyncio.gather(*(gen.__anext__() for gen in generators))
            yield outputs
        else:
            rid_to_index = {rid: i for i, rid in enumerate(rids)}
            task_map = {asyncio.create_task(gen.__anext__()): gen for gen in generators}
            while task_map:
                done, _ = await asyncio.wait(
                    task_map.keys(), return_when=asyncio.FIRST_COMPLETED
                )

                for task in done:
                    gen = task_map.pop(task)
                    try:
                        result = task.result()
                        result["index"] = rid_to_index[result["meta_info"]["id"]]
                        yield result
                        new_task = asyncio.create_task(gen.__anext__())
                        task_map[new_task] = gen
                    except StopAsyncIteration:
                        pass

    async def flush_cache(self) -> FlushCacheReqOutput:
        return (await self.flush_cache_communicator(FlushCacheReqInput()))[0]

    def abort_request(self, rid: str):
        if rid not in self.rid_to_state:
            return
        req = AbortReq(rid)
        self.send_to_scheduler.send_pyobj(req)

        if self.enable_metrics:
            self.metrics_collector.observe_one_aborted_request()

    async def start_profile(
        self,
        output_dir: Optional[str] = None,
        num_steps: Optional[int] = None,
        activities: Optional[List[str]] = None,
        with_stack: Optional[bool] = None,
        record_shapes: Optional[bool] = None,
        profile_by_stage: bool = False,
    ):
        self.auto_create_handle_loop()
        env_with_stack: bool = get_bool_env_var("SGLANG_PROFILE_WITH_STACK", "true")
        with_stack = False if with_stack is False or env_with_stack is False else True
        req = ProfileReq(
            type=ProfileReqType.START_PROFILE,
            output_dir=output_dir,
            num_steps=num_steps,
            activities=activities,
            with_stack=with_stack,
            record_shapes=record_shapes,
            profile_by_stage=profile_by_stage,
            profile_id=str(time.time()),
        )
        return await self._execute_profile(req)

    async def stop_profile(self):
        self.auto_create_handle_loop()
        req = ProfileReq(type=ProfileReqType.STOP_PROFILE)
        return await self._execute_profile(req)

    async def _execute_profile(self, req: ProfileReq):
        result = (await self.profile_communicator(req))[0]
        if not result.success:
            raise RuntimeError(result.message)
        return result

    async def start_expert_distribution_record(self):
        self.auto_create_handle_loop()
        await self.expert_distribution_communicator(ExpertDistributionReq.START_RECORD)

    async def stop_expert_distribution_record(self):
        self.auto_create_handle_loop()
        await self.expert_distribution_communicator(ExpertDistributionReq.STOP_RECORD)

    async def dump_expert_distribution_record(self):
        self.auto_create_handle_loop()
        await self.expert_distribution_communicator(ExpertDistributionReq.DUMP_RECORD)

    async def update_weights_from_disk(
        self,
        obj: UpdateWeightFromDiskReqInput,
        request: Optional[fastapi.Request] = None,
    ) -> Tuple[bool, str]:
        self.auto_create_handle_loop()

        # default the load format to the server_args
        if obj.load_format is None:
            obj.load_format = self.server_args.load_format
        logger.info("Start update_weights. Load format=%s", obj.load_format)

        if True:  # Keep this redundant check to simplify some internal code sync
            # Hold the lock if it is not async. This means that weight sync
            # cannot run while requests are in progress.
            async with self.model_update_lock.writer_lock:
                return await self._wait_for_model_update_from_disk(obj)

    async def _wait_for_model_update_from_disk(
        self, obj: UpdateWeightFromDiskReqInput
    ) -> Tuple[bool, str]:
        self.send_to_scheduler.send_pyobj(obj)
        self.model_update_result = asyncio.Future()
        if self.server_args.dp_size == 1:
            result = await self.model_update_result
            if result.success:
                self.served_model_name = obj.model_path
                self.server_args.model_path = obj.model_path
                self.server_args.load_format = obj.load_format
                self.model_path = obj.model_path
            return result.success, result.message, result.num_paused_requests
        else:  # self.server_args.dp_size > 1
            self.model_update_tmp = []
            result = await self.model_update_result

            all_success = all([r.success for r in result])
            if all_success is True:
                self.server_args.model_path = obj.model_path
                self.server_args.load_format = obj.load_format
                self.model_path = obj.model_path
            all_message = [r.message for r in result]
            all_message = " | ".join(all_message)
            all_paused_requests = [r.num_paused_requests for r in result]
            return all_success, all_message, all_paused_requests

    async def init_weights_update_group(
        self,
        obj: InitWeightsUpdateGroupReqInput,
        request: Optional[fastapi.Request] = None,
    ) -> Tuple[bool, str]:
        self.auto_create_handle_loop()
        assert (
            self.server_args.dp_size == 1
        ), "dp_size must be 1 for init parameter update group"
        result = (await self.init_weights_update_group_communicator(obj))[0]
        return result.success, result.message

    async def update_weights_from_distributed(
        self,
        obj: UpdateWeightsFromDistributedReqInput,
        request: Optional[fastapi.Request] = None,
    ) -> Tuple[bool, str]:
        self.auto_create_handle_loop()
        assert (
            self.server_args.dp_size == 1 or self.server_args.enable_dp_attention
        ), "dp_size must be 1 or dp attention must be enabled for update weights from distributed"

        # This means that weight sync
        # cannot run while requests are in progress.
        async with self.model_update_lock.writer_lock:
            result = (await self.update_weights_from_distributed_communicator(obj))[0]
            return result.success, result.message

    async def update_weights_from_tensor(
        self,
        obj: UpdateWeightsFromTensorReqInput,
        request: Optional[fastapi.Request] = None,
    ) -> Tuple[bool, str]:
        self.auto_create_handle_loop()
        assert (
            self.server_args.dp_size == 1 or self.server_args.enable_dp_attention
        ), "dp_size must be 1 or dp attention must be enabled for update weights from tensor"

        # This means that weight sync
        # cannot run while requests are in progress.
        async with self.model_update_lock.writer_lock:
            result = (await self.update_weights_from_tensor_communicator(obj))[0]
            return result.success, result.message

    async def load_lora_adapter(
        self,
        obj: LoadLoRAAdapterReqInput,
        _: Optional[fastapi.Request] = None,
    ) -> LoadLoRAAdapterReqOutput:
        self.auto_create_handle_loop()

        # TODO (lifuhuang): Remove this after we verify that dynamic lora loading works
        # with dp_size > 1.
        assert (
            self.server_args.dp_size == 1
        ), "dp_size must be 1 for dynamic lora loading"
        logger.info(
            "Start load Lora adapter. Lora name=%s, path=%s",
            obj.lora_name,
            obj.lora_path,
        )

        async with self.model_update_lock.writer_lock:
            result = (await self.update_lora_adapter_communicator(obj))[0]
            return result

    async def unload_lora_adapter(
        self,
        obj: UnloadLoRAAdapterReqInput,
        _: Optional[fastapi.Request] = None,
    ) -> UnloadLoRAAdapterReqOutput:
        self.auto_create_handle_loop()

        # TODO (lifuhuang): Remove this after we verify that dynamic lora loading works
        # with dp_size > 1.
        assert (
            self.server_args.dp_size == 1
        ), "dp_size must be 1 for dynamic lora loading"
        logger.info(
            "Start unload Lora adapter. Lora name=%s",
            obj.lora_name,
        )

        async with self.model_update_lock.writer_lock:
            result = (await self.update_lora_adapter_communicator(obj))[0]
            return result

    async def get_weights_by_name(
        self, obj: GetWeightsByNameReqInput, request: Optional[fastapi.Request] = None
    ):
        self.auto_create_handle_loop()
        results = await self.get_weights_by_name_communicator(obj)
        all_parameters = [r.parameter for r in results]
        if self.server_args.dp_size == 1:
            return all_parameters[0]
        else:
            return all_parameters

    async def release_memory_occupation(
        self,
        obj: ReleaseMemoryOccupationReqInput,
        request: Optional[fastapi.Request] = None,
    ):
        self.auto_create_handle_loop()
        await self.release_memory_occupation_communicator(obj)

    async def resume_memory_occupation(
        self,
        obj: ResumeMemoryOccupationReqInput,
        request: Optional[fastapi.Request] = None,
    ):
        self.auto_create_handle_loop()
        await self.resume_memory_occupation_communicator(obj)

    async def slow_down(
        self,
        obj: SlowDownReqInput,
        request: Optional[fastapi.Request] = None,
    ):
        self.auto_create_handle_loop()
        await self.slow_down_communicator(obj)

    async def open_session(
        self, obj: OpenSessionReqInput, request: Optional[fastapi.Request] = None
    ):
        self.auto_create_handle_loop()

        if obj.session_id is None:
            obj.session_id = uuid.uuid4().hex
        elif obj.session_id in self.session_futures:
            return None

        self.send_to_scheduler.send_pyobj(obj)

        self.session_futures[obj.session_id] = asyncio.Future()
        session_id = await self.session_futures[obj.session_id]
        del self.session_futures[obj.session_id]
        return session_id

    async def close_session(
        self, obj: CloseSessionReqInput, request: Optional[fastapi.Request] = None
    ):
        await self.send_to_scheduler.send_pyobj(obj)

    async def get_internal_state(self) -> List[Dict[Any, Any]]:
        req = GetInternalStateReq()
        responses: List[GetInternalStateReqOutput] = (
            await self.get_internal_state_communicator(req)
        )
        # Many DP ranks
        return [res.internal_state for res in responses]

    async def get_load(self) -> dict:
        # TODO(lsyin): fake load report server
        if not self.current_load_lock.locked():
            async with self.current_load_lock:
                internal_state = await self.get_internal_state()
                self.current_load = internal_state[0]["load"]
        return {"load": self.current_load}

    async def set_internal_state(
        self, obj: SetInternalStateReq
    ) -> SetInternalStateReqOutput:
        responses: List[SetInternalStateReqOutput] = (
            await self.set_internal_state_communicator(obj)
        )
        return [res.internal_state for res in responses]

    def get_log_request_metadata(self):
        max_length = None
        skip_names = None
        out_skip_names = None
        if self.log_requests:
            if self.log_requests_level == 0:
                max_length = 1 << 30
                skip_names = set(
                    [
                        "text",
                        "input_ids",
                        "input_embeds",
                        "image_data",
                        "audio_data",
                        "lora_path",
                        "sampling_params",
                    ]
                )
                out_skip_names = set(
                    [
                        "text",
                        "output_ids",
                    ]
                )
            elif self.log_requests_level == 1:
                max_length = 1 << 30
                skip_names = set(
                    [
                        "text",
                        "input_ids",
                        "input_embeds",
                        "image_data",
                        "audio_data",
                        "lora_path",
                    ]
                )
                out_skip_names = set(
                    [
                        "text",
                        "output_ids",
                    ]
                )
            elif self.log_requests_level == 2:
                max_length = 2048
            elif self.log_requests_level == 3:
                max_length = 1 << 30
            else:
                raise ValueError(
                    f"Invalid --log-requests-level: {self.log_requests_level=}"
                )
        return max_length, skip_names, out_skip_names

    def configure_logging(self, obj: ConfigureLoggingReq):
        if obj.log_requests is not None:
            self.log_requests = obj.log_requests
        if obj.log_requests_level is not None:
            self.log_requests_level = obj.log_requests_level
        if obj.dump_requests_folder is not None:
            self.dump_requests_folder = obj.dump_requests_folder
        if obj.dump_requests_threshold is not None:
            self.dump_requests_threshold = obj.dump_requests_threshold
        if obj.crash_dump_folder is not None:
            self.crash_dump_folder = obj.crash_dump_folder
        logging.info(f"Config logging: {obj=}")
        self.log_request_metadata = self.get_log_request_metadata()

    def create_abort_task(self, obj: GenerateReqInput):
        # Abort the request if the client is disconnected.
        async def abort_request():
            await asyncio.sleep(2)
            if obj.is_single:
                self.abort_request(obj.rid)
            else:
                for rid in obj.rid:
                    self.abort_request(rid)

        background_tasks = BackgroundTasks()
        background_tasks.add_task(abort_request)
        return background_tasks

    def auto_create_handle_loop(self):
        if self.no_create_loop:
            return

        self.no_create_loop = True
        loop = asyncio.get_event_loop()
        self.asyncio_tasks.add(
            loop.create_task(print_exception_wrapper(self.handle_loop))
        )

        self.event_loop = loop

        # We cannot add signal handler when the tokenizer manager is not in
        # the main thread due to the CPython limitation.
        if threading.current_thread() is threading.main_thread():
            signal_handler = SignalHandler(self)
            loop.add_signal_handler(signal.SIGTERM, signal_handler.sigterm_handler)
            # Update the signal handler for the process. It overrides the sigquit handler in the launch phase.
            loop.add_signal_handler(
                signal.SIGQUIT, signal_handler.running_phase_sigquit_handler
            )
        else:
            logger.warning(
                "Signal handler is not added because the tokenizer manager is "
                "not in the main thread. This disables graceful shutdown of the "
                "tokenizer manager when SIGTERM is received."
            )
        self.asyncio_tasks.add(
            loop.create_task(print_exception_wrapper(self.sigterm_watchdog))
        )

    def dump_requests_before_crash(self):
        if self.crash_dump_performed:
            logger.info(
                "SIGTERM/SIGQUIT/Exception triggered, but crash dump already performed, skipping."
            )
            return
        logger.error(f"Dumping requests before crash. {self.crash_dump_folder=}")
        self.crash_dump_performed = True
        if not self.crash_dump_folder:
            return

        data_to_dump = []
        if self.crash_dump_request_list:
            data_to_dump.extend(self.crash_dump_request_list)

        # Add unfinished requests from rid_to_state
        unfinished_requests = []
        for rid, state in self.rid_to_state.items():
            if not state.finished:
                unfinished_requests.append(
                    (state.obj, {}, state.created_time, time.time())
                )
        if unfinished_requests:
            data_to_dump.extend(unfinished_requests)

        if not data_to_dump:
            return

        filename = os.path.join(
            self.crash_dump_folder,
            os.getenv("HOSTNAME", None),
            f'crash_dump_{datetime.now().strftime("%Y-%m-%d_%H-%M-%S")}.pkl',
        )

        os.makedirs(os.path.dirname(filename), exist_ok=True)
        # Include server_args in the dump
        data_to_dump_with_server_args = {
            "server_args": self.server_args,
            "requests": data_to_dump,
        }
        with open(filename, "wb") as f:
            pickle.dump(data_to_dump_with_server_args, f)
        logger.error(
            f"Dumped {len(self.crash_dump_request_list)} finished and {len(unfinished_requests)} unfinished requests before crash to {filename}"
        )

    async def sigterm_watchdog(self):
        while not self.gracefully_exit:
            await asyncio.sleep(5)

        # Drain requests
        while True:
            remain_num_req = len(self.rid_to_state)

            if self.health_check_failed:
                # if health check failed, we should exit immediately
                logger.error(
                    "Signal SIGTERM received while health check failed. Exiting... remaining number of requests: %d",
                    remain_num_req,
                )
                self.dump_requests_before_crash()
                break

            elif get_bool_env_var("SGL_FORCE_SHUTDOWN"):
                # if force shutdown flag set, exit immediately
                logger.error(
                    "Signal SIGTERM received while force shutdown flag set. Force exiting... remaining number of requests: %d",
                    remain_num_req,
                )
                break

            logger.info(
                f"Gracefully exiting... remaining number of requests {remain_num_req}"
            )
            if remain_num_req > 0:
                await asyncio.sleep(5)
            else:
                self.dump_requests_before_crash()
                break

        kill_process_tree(os.getpid(), include_parent=True)
        sys.exit(0)

    async def handle_loop(self):
        """The event loop that handles requests"""
        if self.server_args.worker_num > 1 and self.is_main:
            self._load_tokenizer_mapping()

        while True:
            recv_obj = await self.recv_from_detokenizer.recv_pyobj()
            # In multi-worker mode, distribute results to corresponding workers
            if self.server_args.worker_num > 1 and  self.is_main:
                await self._distribute_result_to_workers(recv_obj)
            else:
                # In single worker mode, process directly
                self._result_dispatcher(recv_obj)

            self.last_receive_tstamp = time.time()

    def _load_tokenizer_mapping(self):
        """Load tokenizer mapping from shared memory"""
        main_pid = os.getpid()
        max_retries = 60  # Maximum number of retries
        retry_interval = 10  # Retry interval in seconds

        for retry in range(max_retries):
            try:
                # Read tokenizer mapping information
                tokenizer_mapping_data = read_from_shared_memory(f"tokenizer_mapping_{main_pid}")
                ipc_mapping = deserialize_tokenizer_mapping(tokenizer_mapping_data)
                print(f"Main TokenizerManager loaded tokenizer mapping: {ipc_mapping}")

                # Check if worker count matches
                if len(ipc_mapping) >= self.server_args.worker_num:
                    # Initialize tokenizer_mapping if not exists
                    if not hasattr(self, 'tokenizer_mapping'):
                        self.tokenizer_mapping = {}

                    # Create ZMQ context if needed
                    if not hasattr(self, '_zmq_context'):
                        self._zmq_context = zmq.Context()

                    # Create ZMQ socket for each worker (only if not already exists)
                    for worker_id, ipc_name in ipc_mapping.items():
                        worker_id_int = int(worker_id)
                        if worker_id_int not in self.tokenizer_mapping:
                            socket = get_zmq_socket(self._zmq_context, zmq.PUSH, ipc_name, False)
                            self.tokenizer_mapping[worker_id_int] = socket
                            print(f"Created ZMQ socket for worker {worker_id} with ipc_name {ipc_name}")
                        else:
                            print(f"ZMQ socket for worker {worker_id} already exists, skipping creation")
                    break  # Successfully loaded all workers, exit retry loop
                else:
                    print(f"Waiting for all workers to register... Current: {len(ipc_mapping)}/{self.server_args.worker_num}")
                    if retry < max_retries - 1:
                        time.sleep(retry_interval)
                    else:
                        raise RuntimeError(
                            f"Worker registration timeout. "
                            f"Expected worker count: {self.server_args.worker_num}, "
                            f"Current registered count: {len(ipc_mapping)}"
                        )
            except Exception as e:
                if retry < max_retries - 1:
                    print(f"Failed to load tokenizer mapping, retrying in {retry_interval} seconds: {e}")
                    time.sleep(retry_interval)
                else:
                    raise RuntimeError(f"Failed to load tokenizer mapping after {max_retries} retries: {e}")

    async def _distribute_result_to_workers(self, recv_obj):
        """Distribute result to corresponding workers based on rid"""
        if not hasattr(self, 'tokenizer_mapping') or not self.tokenizer_mapping:
            print("Tokenizer mapping not available, reloading...")
            self._load_tokenizer_mapping()

        # Extract worker_id from rid
        if isinstance(recv_obj.rids, list):
            worker_ids = [int(rid.split('_')[0]) for rid in recv_obj.rids]
        elif isinstance(recv_obj.rids, str):
            worker_ids = [int(recv_obj.rids.split('_')[0])]
        else:
            raise RuntimeError(f"recv_obj.rids is not list")

        # Distribute result to each worker
        for i, worker_id in enumerate(worker_ids):
            if not isinstance(recv_obj,(BatchTokenIDOut,BatchEmbeddingOut)):
                if worker_id not in self.tokenizer_mapping:
                    # Worker not found in mapping, reload and retry
                    print(f"Worker {worker_id} not found in mapping, reloading...")
                    self._load_tokenizer_mapping()    
                if worker_id in self.tokenizer_mapping:
                    # Send to worker
                    self.tokenizer_mapping[worker_id].send_pyobj(recv_obj)
                else:
                    raise RuntimeError(
                        f"Socket not found for worker_id={worker_id}. "
                        f"Available worker_ids: {list(self.tokenizer_mapping.keys())}"
                    )
            else:
                # if skip tokenizer init = true，this part will be run
                if worker_id not in self.tokenizer_mapping:
                    raise RuntimeError(
                        f"socket not found for worker_id: {worker_id}"
                    )
                else:
                    if isinstance(recv_obj, BatchTokenIDOut):
                        new_recv_obj = BatchTokenIDOut(
                            [recv_obj.rids[i]],
                            [recv_obj.finished_reasons[i]] if len(recv_obj.finished_reasons)>i else None,
                            [recv_obj.decoded_texts[i]] if len(recv_obj.decoded_texts)>i else None,
                            [recv_obj.decode_ids[i]] if len(recv_obj.decode_ids)>i else None,
                            [recv_obj.read_offsets[i]] if len(recv_obj.read_offsets)>i else None,
                            [recv_obj.output_ids[i]] if recv_obj.output_ids and len(recv_obj.output_ids) > i else None,
                            [recv_obj.skip_special_tokens[i]] if len(recv_obj.skip_special_tokens) > i else None,
                            [recv_obj.spaces_between_special_tokens[i]] if len(recv_obj.spaces_between_special_tokens) > i else None,
                            [recv_obj.no_stop_trim[i]] if len(recv_obj.no_stop_trim) > i else None,
                            [recv_obj.prompt_tokens[i]] if len(recv_obj.prompt_tokens) > i else None,
                            [recv_obj.completion_tokens[i]] if len(recv_obj.completion_tokens) > i else None,
                            [recv_obj.cached_tokens[i]] if len(recv_obj.cached_tokens) > i else None,
                            [recv_obj.spec_verify_ct[i]] if len(recv_obj.spec_verify_ct) > i else None,
                            [recv_obj.input_token_logprobs_val[i]] if recv_obj.input_token_logprobs_val else None,
                            [recv_obj.input_token_logprobs_idx[i]] if recv_obj.input_token_logprobs_idx else None,
                            [recv_obj.output_token_logprobs_val[i]] if recv_obj.output_token_logprobs_val else None,
                            [recv_obj.output_token_logprobs_idx[i]] if recv_obj.output_token_logprobs_idx else None,
                            [recv_obj.input_top_logprobs_val[i]] if recv_obj.input_top_logprobs_val else None,
                            [recv_obj.input_top_logprobs_idx[i]] if recv_obj.input_top_logprobs_idx else None,
                            [recv_obj.output_top_logprobs_val[i]] if recv_obj.output_top_logprobs_val else None,
                            [recv_obj.output_top_logprobs_idx[i]] if recv_obj.output_top_logprobs_idx else None,
                            [recv_obj.input_token_ids_logprobs_val[i]] if recv_obj.input_token_ids_logprobs_val else None,
                            [recv_obj.input_token_ids_logprobs_idx[i]] if recv_obj.input_token_ids_logprobs_idx else None,
                            [recv_obj.output_token_ids_logprobs_val[i]] if recv_obj.output_token_ids_logprobs_val else None,
                            [recv_obj.output_token_ids_logprobs_idx[i]] if recv_obj.output_token_ids_logprobs_idx else None,
                            [recv_obj.output_hidden_states[i]] if recv_obj.output_hidden_states else None 
                        )
                    else:
                        new_recv_obj= BatchEmbeddingOut(
                            [recv_obj.rids[i]],
                            [recv_obj.finished_reasons[i]] if len(recv_obj.finished_reasons) > i else None,
                            [recv_obj.embeddings[i]] if len(recv_obj.embeddings) > i else None,
                            [recv_obj.prompt_tokens[i]] if len(recv_obj.prompt_tokens) > i else None,
                            [recv_obj.cached_tokens[i]] if len(recv_obj.cached_tokens) > i else None,
                        )
                    try:
                        self.tokenizer_mapping[worker_id].send_pyobj(new_recv_obj)
                    except zmq.ZMQError as e:
                        raise RuntimeError(
                            f"Failed to send result to worker {worker_id}: {e}"
                        ) from e

    def _handle_batch_output(
        self,
        recv_obj: Union[
            BatchStrOut, BatchEmbeddingOut, BatchMultimodalOut, BatchTokenIDOut
        ],
    ):
        for i, rid in enumerate(recv_obj.rids):
            state = self.rid_to_state.get(rid, None)
            if state is None:
                logger.error(
                    f"Received output for {rid=} but the state was deleted in TokenizerManager."
                )
                continue

            # Build meta_info and return value
            meta_info = {
                "id": rid,
                "finish_reason": recv_obj.finished_reasons[i],
                "prompt_tokens": recv_obj.prompt_tokens[i],
            }

            if getattr(state.obj, "return_logprob", False):
                self.convert_logprob_style(
                    meta_info,
                    state,
                    state.obj.top_logprobs_num,
                    state.obj.token_ids_logprob,
                    state.obj.return_text_in_logprobs
                    and not self.server_args.skip_tokenizer_init,
                    recv_obj,
                    i,
                )

            if not isinstance(recv_obj, BatchEmbeddingOut):
                meta_info.update(
                    {
                        "completion_tokens": recv_obj.completion_tokens[i],
                        "cached_tokens": recv_obj.cached_tokens[i],
                    }
                )

            if getattr(recv_obj, "output_hidden_states", None):
                meta_info["hidden_states"] = recv_obj.output_hidden_states[i]

            if isinstance(recv_obj, BatchStrOut):
                state.text += recv_obj.output_strs[i]
                out_dict = {
                    "text": state.text,
                    "meta_info": meta_info,
                }
            elif isinstance(recv_obj, BatchTokenIDOut):
                if self.server_args.stream_output and state.obj.stream:
                    state.output_ids.extend(recv_obj.output_ids[i])
                    output_token_ids = state.output_ids[state.last_output_offset :]
                    state.last_output_offset = len(state.output_ids)
                else:
                    state.output_ids.extend(recv_obj.output_ids[i])
                    output_token_ids = state.output_ids.copy()

                out_dict = {
                    "output_ids": output_token_ids,
                    "meta_info": meta_info,
                }
            elif isinstance(recv_obj, BatchMultimodalOut):
                raise NotImplementedError("BatchMultimodalOut not implemented")
            else:
                assert isinstance(recv_obj, BatchEmbeddingOut)
                out_dict = {
                    "embedding": recv_obj.embeddings[i],
                    "meta_info": meta_info,
                }

            state.finished = recv_obj.finished_reasons[i] is not None
            if state.finished:
                if self.server_args.speculative_algorithm:
                    meta_info["spec_verify_ct"] = recv_obj.spec_verify_ct[i]
                state.finished_time = time.time()
                meta_info["e2e_latency"] = state.finished_time - state.created_time
                del self.rid_to_state[rid]

            state.out_list.append(out_dict)
            state.event.set()

            # Log metrics and dump
            if self.enable_metrics and state.obj.log_metrics:
                self.collect_metrics(state, recv_obj, i)
            if self.dump_requests_folder and state.finished and state.obj.log_metrics:
                self.dump_requests(state, out_dict)
            if self.crash_dump_folder and state.finished and state.obj.log_metrics:
                self.record_request_for_crash_dump(state, out_dict)

    def convert_logprob_style(
        self,
        meta_info: dict,
        state: ReqState,
        top_logprobs_num: int,
        token_ids_logprob: List[int],
        return_text_in_logprobs: bool,
        recv_obj: BatchStrOut,
        recv_obj_index: int,
    ):
        if recv_obj.input_token_logprobs_val is None:
            return

        if len(recv_obj.input_token_logprobs_val) > 0:
            state.input_token_logprobs_val.extend(
                recv_obj.input_token_logprobs_val[recv_obj_index]
            )
            state.input_token_logprobs_idx.extend(
                recv_obj.input_token_logprobs_idx[recv_obj_index]
            )
        state.output_token_logprobs_val.extend(
            recv_obj.output_token_logprobs_val[recv_obj_index]
        )
        state.output_token_logprobs_idx.extend(
            recv_obj.output_token_logprobs_idx[recv_obj_index]
        )
        meta_info["input_token_logprobs"] = self.detokenize_logprob_tokens(
            state.input_token_logprobs_val,
            state.input_token_logprobs_idx,
            return_text_in_logprobs,
        )
        meta_info["output_token_logprobs"] = self.detokenize_logprob_tokens(
            state.output_token_logprobs_val,
            state.output_token_logprobs_idx,
            return_text_in_logprobs,
        )

        if top_logprobs_num > 0:
            if len(recv_obj.input_top_logprobs_val) > 0:
                state.input_top_logprobs_val.extend(
                    recv_obj.input_top_logprobs_val[recv_obj_index]
                )
                state.input_top_logprobs_idx.extend(
                    recv_obj.input_top_logprobs_idx[recv_obj_index]
                )
            state.output_top_logprobs_val.extend(
                recv_obj.output_top_logprobs_val[recv_obj_index]
            )
            state.output_top_logprobs_idx.extend(
                recv_obj.output_top_logprobs_idx[recv_obj_index]
            )
            meta_info["input_top_logprobs"] = self.detokenize_top_logprobs_tokens(
                state.input_top_logprobs_val,
                state.input_top_logprobs_idx,
                return_text_in_logprobs,
            )
            meta_info["output_top_logprobs"] = self.detokenize_top_logprobs_tokens(
                state.output_top_logprobs_val,
                state.output_top_logprobs_idx,
                return_text_in_logprobs,
            )

        if token_ids_logprob is not None:
            if len(recv_obj.input_token_ids_logprobs_val) > 0:
                state.input_token_ids_logprobs_val.extend(
                    recv_obj.input_token_ids_logprobs_val[recv_obj_index]
                )
                state.input_token_ids_logprobs_idx.extend(
                    recv_obj.input_token_ids_logprobs_idx[recv_obj_index]
                )
            state.output_token_ids_logprobs_val.extend(
                recv_obj.output_token_ids_logprobs_val[recv_obj_index]
            )
            state.output_token_ids_logprobs_idx.extend(
                recv_obj.output_token_ids_logprobs_idx[recv_obj_index]
            )
            meta_info["input_token_ids_logprobs"] = self.detokenize_top_logprobs_tokens(
                state.input_token_ids_logprobs_val,
                state.input_token_ids_logprobs_idx,
                return_text_in_logprobs,
            )
            meta_info["output_token_ids_logprobs"] = (
                self.detokenize_top_logprobs_tokens(
                    state.output_token_ids_logprobs_val,
                    state.output_token_ids_logprobs_idx,
                    return_text_in_logprobs,
                )
            )

    def detokenize_logprob_tokens(
        self,
        token_logprobs_val: List[float],
        token_logprobs_idx: List[int],
        decode_to_text: bool,
    ):
        if not decode_to_text:
            return [
                (logprob, token_id, None)
                for logprob, token_id in zip(token_logprobs_val, token_logprobs_idx)
            ]
        else:
            assert self.tokenizer is not None
            token_texts = self.tokenizer.batch_decode(token_logprobs_idx)
            return list(zip(token_logprobs_val, token_logprobs_idx, token_texts))

    def detokenize_top_logprobs_tokens(
        self,
        token_logprobs_val: List[float],
        token_logprobs_idx: List[int],
        decode_to_text: bool,
    ):
        # TODO: The current implementation only batches the detokenization for top-k tokens per single position.
        # We should batch all top-k tokens in all positions.
        ret = []
        for i in range(len(token_logprobs_val)):
            if token_logprobs_val[i]:
                ret.append(
                    self.detokenize_logprob_tokens(
                        token_logprobs_val[i], token_logprobs_idx[i], decode_to_text
                    )
                )
            else:
                ret.append(None)
        return ret

    def collect_metrics(self, state: ReqState, recv_obj: BatchStrOut, i: int):
        completion_tokens = (
            recv_obj.completion_tokens[i]
            if getattr(recv_obj, "completion_tokens", None)
            else 0
        )

        if (
            state.first_token_time == 0.0
            and self.disaggregation_mode != DisaggregationMode.PREFILL
        ):
            state.first_token_time = state.last_time = time.time()
            state.last_completion_tokens = completion_tokens
            self.metrics_collector.observe_time_to_first_token(
                state.first_token_time - state.created_time
            )
        else:
            num_new_tokens = completion_tokens - state.last_completion_tokens
            if num_new_tokens:
                new_time = time.time()
                interval = new_time - state.last_time
                self.metrics_collector.observe_inter_token_latency(
                    interval,
                    num_new_tokens,
                )
                state.last_time = new_time
                state.last_completion_tokens = completion_tokens

        if state.finished:
            has_grammar = (
                state.obj.sampling_params.get("json_schema", None)
                or state.obj.sampling_params.get("regex", None)
                or state.obj.sampling_params.get("ebnf", None)
                or state.obj.sampling_params.get("structural_tag", None)
            )
            self.metrics_collector.observe_one_finished_request(
                recv_obj.prompt_tokens[i],
                completion_tokens,
                recv_obj.cached_tokens[i],
                state.finished_time - state.created_time,
                has_grammar,
            )

    def dump_requests(self, state: ReqState, out_dict: dict):
        self.dump_request_list.append(
            (state.obj, out_dict, state.created_time, time.time())
        )

        if len(self.dump_request_list) >= self.dump_requests_threshold:
            filename = os.path.join(
                self.dump_requests_folder,
                datetime.now().strftime("%Y-%m-%d_%H-%M-%S") + ".pkl",
            )
            logger.info(f"Dump {len(self.dump_request_list)} requests to {filename}")

            to_dump = self.dump_request_list
            self.dump_request_list = []

            to_dump_with_server_args = {
                "server_args": self.server_args,
                "requests": to_dump,
            }

            def background_task():
                os.makedirs(self.dump_requests_folder, exist_ok=True)
                with open(filename, "wb") as f:
                    pickle.dump(to_dump_with_server_args, f)

            # Schedule the task to run in the background without awaiting it
            asyncio.create_task(asyncio.to_thread(background_task))

    def record_request_for_crash_dump(self, state: ReqState, out_dict: dict):
        current_time = time.time()
        self.crash_dump_request_list.append(
            (state.obj, out_dict, state.created_time, current_time)
        )
        # Remove requests older than 5 minutes based on finish time
        while (
            self.crash_dump_request_list
            and current_time - self.crash_dump_request_list[0][3] >= 300
        ):
            self.crash_dump_request_list.popleft()

    def _handle_abort_req(self, recv_obj):
        self.rid_to_state.pop(recv_obj.rid, None)

    def _handle_open_session_req_output(self, recv_obj):
        self.session_futures[recv_obj.session_id].set_result(
            recv_obj.session_id if recv_obj.success else None
        )

    def _handle_update_weights_from_disk_req_output(self, recv_obj):
        if self.server_args.dp_size == 1:
            self.model_update_result.set_result(recv_obj)
        else:  # self.server_args.dp_size > 1
            self.model_update_tmp.append(recv_obj)
            # set future if the all results are received
            if len(self.model_update_tmp) == self.server_args.dp_size:
                self.model_update_result.set_result(self.model_update_tmp)

    async def score_request(
        self,
        query: Optional[Union[str, List[int]]] = None,
        items: Optional[Union[str, List[str], List[List[int]]]] = None,
        label_token_ids: Optional[List[int]] = None,
        apply_softmax: bool = False,
        item_first: bool = False,
        request: Optional[Any] = None,
    ) -> List[List[float]]:
        """
        See Engine.score() for more details.
        """
        if label_token_ids is None:
            raise ValueError("label_token_ids must be provided")

        if self.tokenizer is not None:
            vocab_size = self.tokenizer.vocab_size
            for token_id in label_token_ids:
                if token_id >= vocab_size:
                    raise ValueError(
                        f"Token ID {token_id} is out of vocabulary (vocab size: {vocab_size})"
                    )

        # Handle string or tokenized query/items
        if isinstance(query, str) and (
            isinstance(items, str)
            or (isinstance(items, list) and (not items or isinstance(items[0], str)))
        ):
            # Both query and items are text
            items_list = [items] if isinstance(items, str) else items
            if item_first:
                prompts = [f"{item}{query}" for item in items_list]
            else:
                prompts = [f"{query}{item}" for item in items_list]
            batch_request = GenerateReqInput(
                text=prompts,
                return_logprob=True,
                token_ids_logprob=label_token_ids,
                stream=False,
                sampling_params={"max_new_tokens": 1},
            )
        elif (
            isinstance(query, list)
            and isinstance(items, list)
            and items
            and isinstance(items[0], list)
        ):
            # Both query and items are token IDs
            if item_first:
                input_ids_list = [item + query for item in items]
            else:
                input_ids_list = [query + item for item in items]
            batch_request = GenerateReqInput(
                input_ids=input_ids_list,
                return_logprob=True,
                token_ids_logprob=label_token_ids,
                stream=False,
                sampling_params={"max_new_tokens": 1},
            )
        else:
            raise ValueError(
                "Invalid combination of query/items types for score_request."
            )

        results = await self.generate_request(batch_request, request).__anext__()
        scores = []

        for result in results:
            # Get logprobs for each token
            logprobs = {}
            for logprob, token_id, _ in result["meta_info"].get(
                "output_token_ids_logprobs", []
            )[0]:
                if token_id in label_token_ids:
                    logprobs[token_id] = logprob

            # Get scores in order of label_token_ids
            score_list = [
                logprobs.get(token_id, float("-inf")) for token_id in label_token_ids
            ]

            # Apply softmax to logprobs if needed
            if apply_softmax:
                score_list = torch.softmax(torch.tensor(score_list), dim=0).tolist()
            else:
                # Convert logprobs to probabilities if not using softmax
                score_list = [
                    math.exp(x) if x != float("-inf") else 0.0 for x in score_list
                ]

            scores.append(score_list)

        return scores


async def print_exception_wrapper(func):
    """
    Sometimes an asyncio function does not print exception.
    We do another wrapper to handle the exception.
    """
    try:
        await func()
    except Exception:
        traceback = get_exception_traceback()
        logger.error(f"TokenizerManager hit an exception: {traceback}")
        if hasattr(func, "__self__") and isinstance(func.__self__, TokenizerManager):
            func.__self__.dump_requests_before_crash()
        kill_process_tree(os.getpid(), include_parent=True)
        sys.exit(1)


class SignalHandler:
    def __init__(self, tokenizer_manager: TokenizerManager):
        self.tokenizer_manager = tokenizer_manager

    def sigterm_handler(self, signum=None, frame=None):
        logger.warning(
            f"SIGTERM received. {signum=} {frame=}. Draining requests and shutting down..."
        )
        self.tokenizer_manager.gracefully_exit = True

    def running_phase_sigquit_handler(self, signum=None, frame=None):
        logger.error(
            "Received sigquit from a child process. It usually means the child failed."
        )
        self.tokenizer_manager.dump_requests_before_crash()
        kill_process_tree(os.getpid())


T = TypeVar("T")


class _Communicator(Generic[T]):
    """Note: The communicator now only run up to 1 in-flight request at any time."""

    def __init__(self, sender, fan_out: int, server_args=None):
        self._sender = sender
        self._fan_out = fan_out
        self._server_args = server_args
        self._result_event: Optional[asyncio.Event] = None
        self._result_values: Optional[List[T]] = None
        self._ready_queue: Deque[asyncio.Future] = deque()

    async def __call__(self, obj):
        ready_event = asyncio.Event()
        if self._result_event is not None or len(self._ready_queue) > 0:
            self._ready_queue.append(ready_event)
            await ready_event.wait()
            assert self._result_event is None
            assert self._result_values is None

        if obj:
            if self._server_args and self._server_args.worker_num > 1 and obj.rids is None:
                obj.rids = f"{os.getpid()}_{uuid.uuid4().hex}_Communicator"
            self._sender.send_pyobj(obj)

        self._result_event = asyncio.Event()
        self._result_values = []
        await self._result_event.wait()
        result_values = self._result_values
        self._result_event = self._result_values = None

        if len(self._ready_queue) > 0:
            self._ready_queue.popleft().set()

        return result_values

    def handle_recv(self, recv_obj: T):
        self._result_values.append(recv_obj)
        if len(self._result_values) == self._fan_out:
            self._result_event.set()


# Note: request abort handling logic
# We should handle all of the following cases correctly.
#
# | entrypoint | is_streaming | status          | abort engine    | cancel asyncio task   | rid_to_state                |
# | ---------- | ------------ | --------------- | --------------- | --------------------- | --------------------------- |
# | http       | yes          | waiting queue   | background task | fast api              | del in _handle_abort_req    |
# | http       | yes          | running         | background task | fast api              | del in _handle_batch_output |
# | http       | no           | waiting queue   | type 1          | type 1 exception      | del in _handle_abort_req    |
# | http       | no           | running         | type 3          | type 3 exception      | del in _handle_batch_output |
#<|MERGE_RESOLUTION|>--- conflicted
+++ resolved
@@ -190,13 +190,12 @@
             if server_args.preferred_sampling_params
             else None
         )
-<<<<<<< HEAD
+
         self.is_main = is_main
-=======
+
         self.crash_dump_folder = server_args.crash_dump_folder
         self.crash_dump_performed = False  # Flag to ensure dump is only called once
 
->>>>>>> f18a8fdd
         # Init inter-process communication
         context = zmq.asyncio.Context(3)
         self.recv_from_detokenizer = get_zmq_socket(
@@ -360,10 +359,9 @@
         self.profile_communicator = _Communicator(
             self.send_to_scheduler, server_args.dp_size, server_args
         )
-<<<<<<< HEAD
-        self.health_check_communitcator = _Communicator(self.send_to_scheduler, 1, server_args)
-=======
->>>>>>> f18a8fdd
+        self.health_check_communitcator = _Communicator(
+          self.send_to_scheduler, 1, server_args
+        )
         self.get_internal_state_communicator = _Communicator(
             self.send_to_scheduler, server_args.dp_size, server_args
         )
@@ -450,7 +448,7 @@
             ]
         )
 
-<<<<<<< HEAD
+
         # For pd disaggregtion
         self.disaggregation_mode = DisaggregationMode(
             self.server_args.disaggregation_mode
@@ -479,8 +477,6 @@
             recv_obj = await self.receive_from_worker.recv_pyobj()
             await self.send_to_scheduler.send_pyobj(recv_obj)
 
-=======
->>>>>>> f18a8fdd
     async def generate_request(
         self,
         obj: Union[GenerateReqInput, EmbeddingReqInput],
@@ -496,7 +492,7 @@
                 "Please add `--is-embedding` when launching the server or try another model."
             )
 
-<<<<<<< HEAD
+
         obj.normalize_batch_and_arguments()
 
         # Modify rid, add worker_id
@@ -521,8 +517,7 @@
                     "with --enable-return-hidden-states (ServerArgs.enable_return_hidden_states)."
                 )
 
-=======
->>>>>>> f18a8fdd
+
         if self.log_requests:
             max_length, skip_names, _ = self.log_request_metadata
             logger.info(
