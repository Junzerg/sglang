--- conflicted
+++ resolved
@@ -103,7 +103,6 @@
         self.send_to_tokenizer = get_zmq_socket(
             context, zmq.PUSH, port_args.tokenizer_ipc_name, False
         )
-<<<<<<< HEAD
 
         self.send_to_go_tokenizer = get_zmq_socket(
             context, zmq.PUSH, port_args.go_tokenizer_ipc_name, False
@@ -111,8 +110,6 @@
         self.sever_args = server_args
         self.is_decode = server_args.disaggregation_mode == DisaggregationMode.DECODE.value
 
-=======
->>>>>>> 9668d960
         if server_args.skip_tokenizer_init:
             self.tokenizer = None
         else:
@@ -140,189 +137,196 @@
             self._load_tokenizer_mapping()
 
         while True:
-<<<<<<< HEAD
-            recv_obj = self.recv_from_scheduler.recv_pyobj()
-            output = self._request_dispatcher(recv_obj)
-            # decode 仅送 go receiver
-            if self.sever_args.enable_go_zmq_recv:
-                packed = msgpack.packb(asdict(output), use_bin_type=True)
-                #  send to go tokenizer
-                self.send_to_go_tokenizer.send(packed)
-            else:
-                self.send_to_tokenizer.send_pyobj(output)
-
-            # prefill 也会发送回 tm
-            if not self.is_decode:
-                self.send_to_tokenizer.send_pyobj(output)
-=======
             try:
                 recv_obj = self.recv_from_scheduler.recv_pyobj()
                 output = self._request_dispatcher(recv_obj)
                 if self.worker_num <= 1:
-                    self.send_to_tokenizer.send_pyobj(output)
+                    # decode 仅送 go receiver
+                    if self.is_decode:
+                        if self.sever_args.enable_go_zmq_recv:
+                            packed = msgpack.packb(asdict(output), use_bin_type=True)
+                            #  send to go tokenizer
+                            self.send_to_go_tokenizer.send(packed)
+                        else:
+                            self.send_to_tokenizer.send_pyobj(output)
+
+                    # prefill 也会发送回 tm
+                    else:
+                        self.send_to_tokenizer.send_pyobj(output)
+
                 else:
-                    # Extract worker_id from rid
-                    if isinstance(recv_obj.rids, list):
-                        worker_ids = [int(rid.split("_")[0]) for rid in recv_obj.rids]
+                    if self.is_decode and self.sever_args.enable_go_zmq_recv:
+                        new_rids = []
+                        for item in output.rids:
+                            if "_" in item:
+                                new_rids.append(item.split("_")[1])
+                        output.rids = new_rids
+                        packed = msgpack.packb(asdict(output), use_bin_type=True)
+                        #  send to go tokenizer
+                        self.send_to_go_tokenizer.send(packed)
                     else:
-                        raise RuntimeError(f"recv_obj.rids is not list")
-
-                    # Send data using the corresponding socket
-                    for i, worker_id in enumerate(worker_ids):
-                        if worker_id not in self.tokenizer_mapping:
-                            # Worker not found in mapping, reload and retry
-                            logger.info(
-                                f"Worker {worker_id} not found in mapping, reloading..."
-                            )
-                            self._load_tokenizer_mapping()
-                        if worker_id in self.tokenizer_mapping:
-                            # Create a new output object based on the type
-                            if isinstance(output, BatchEmbeddingOut):
-                                new_output = BatchEmbeddingOut(
-                                    rids=[output.rids.split("_")[0]],
-                                    finished_reasons=[output.finished_reasons[i]],
-                                    embeddings=[output.embeddings[i]],
-                                    prompt_tokens=[output.prompt_tokens[i]],
-                                    cached_tokens=[output.cached_tokens[i]],
+                        # Extract worker_id from rid
+                        if isinstance(recv_obj.rids, list):
+                            worker_ids = [int(rid.split("_")[0]) for rid in recv_obj.rids]
+                        else:
+                            raise RuntimeError(f"recv_obj.rids is not list")
+
+                        # Send data using the corresponding socket
+                        for i, worker_id in enumerate(worker_ids):
+                            if worker_id not in self.tokenizer_mapping:
+                                # Worker not found in mapping, reload and retry
+                                logger.info(
+                                    f"Worker {worker_id} not found in mapping, reloading..."
                                 )
-                            elif isinstance(output, BatchStrOut):
-                                new_output = BatchStrOut(
-                                    rids=[output.rids[i]],
-                                    finished_reasons=(
-                                        [output.finished_reasons[i]]
-                                        if len(output.finished_reasons) > i
-                                        else None
-                                    ),
-                                    output_strs=(
-                                        [output.output_strs[i]]
-                                        if len(output.output_strs) > i
-                                        else None
-                                    ),
-                                    output_ids=(
-                                        [output.output_ids[i]]
-                                        if output.output_ids
-                                        and len(output.output_ids) > i
-                                        else None
-                                    ),
-                                    prompt_tokens=(
-                                        [output.prompt_tokens[i]]
-                                        if len(output.prompt_tokens) > i
-                                        else None
-                                    ),
-                                    completion_tokens=(
-                                        [output.completion_tokens[i]]
-                                        if len(output.completion_tokens) > i
-                                        else None
-                                    ),
-                                    cached_tokens=(
-                                        [output.cached_tokens[i]]
-                                        if len(output.cached_tokens) > i
-                                        else None
-                                    ),
-                                    spec_verify_ct=(
-                                        [output.spec_verify_ct[i]]
-                                        if len(output.spec_verify_ct) > i
-                                        else None
-                                    ),
-                                    input_token_logprobs_val=(
-                                        [output.input_token_logprobs_val[i]]
-                                        if output.input_token_logprobs_val
-                                        else None
-                                    ),
-                                    input_token_logprobs_idx=(
-                                        [output.input_token_logprobs_idx[i]]
-                                        if output.input_token_logprobs_idx
-                                        else None
-                                    ),
-                                    output_token_logprobs_val=(
-                                        [output.output_token_logprobs_val[i]]
-                                        if output.output_token_logprobs_val
-                                        else None
-                                    ),
-                                    output_token_logprobs_idx=(
-                                        [output.output_token_logprobs_idx[i]]
-                                        if output.output_token_logprobs_idx
-                                        else None
-                                    ),
-                                    input_top_logprobs_val=(
-                                        [output.input_top_logprobs_val[i]]
-                                        if output.input_top_logprobs_val
-                                        else None
-                                    ),
-                                    input_top_logprobs_idx=(
-                                        [output.input_top_logprobs_idx[i]]
-                                        if output.input_top_logprobs_idx
-                                        else None
-                                    ),
-                                    output_top_logprobs_val=(
-                                        [output.output_top_logprobs_val[i]]
-                                        if output.output_top_logprobs_val
-                                        else None
-                                    ),
-                                    output_top_logprobs_idx=(
-                                        [output.output_top_logprobs_idx[i]]
-                                        if output.output_top_logprobs_idx
-                                        else None
-                                    ),
-                                    input_token_ids_logprobs_val=(
-                                        [output.input_token_ids_logprobs_val[i]]
-                                        if output.input_token_ids_logprobs_val
-                                        else None
-                                    ),
-                                    input_token_ids_logprobs_idx=(
-                                        [output.input_token_ids_logprobs_idx[i]]
-                                        if output.input_token_ids_logprobs_idx
-                                        else None
-                                    ),
-                                    output_token_ids_logprobs_val=(
-                                        [output.output_token_ids_logprobs_val[i]]
-                                        if output.output_token_ids_logprobs_val
-                                        else None
-                                    ),
-                                    output_token_ids_logprobs_idx=(
-                                        [output.output_token_ids_logprobs_idx[i]]
-                                        if output.output_token_ids_logprobs_idx
-                                        else None
-                                    ),
-                                    output_hidden_states=(
-                                        [output.output_hidden_states[i]]
-                                        if output.output_hidden_states
-                                        else None
-                                    ),
-                                )
-                            elif isinstance(output, BatchMultimodalOut):
-                                new_output = BatchMultimodalOut(
-                                    rids=[output.rids[i]],
-                                    finished_reasons=[output.finished_reasons[i]],
-                                    prompt_tokens=[output.prompt_tokens[i]],
-                                    completion_tokens=[output.completion_tokens[i]],
-                                    cached_tokens=[output.cached_tokens[i]],
-                                )
-                            else:
-                                new_output = output
-
-                            try:
-                                self.tokenizer_mapping[worker_id].send_pyobj(new_output)
-                            except zmq.error.ZMQError as e:
-                                logger.info(
-                                    f"ZMQ error when sending to worker {worker_id}: {e}"
-                                )
-                                # Worker might have restarted, reload mapping
                                 self._load_tokenizer_mapping()
-                                # Retry sending
-                                if worker_id in self.tokenizer_mapping:
-                                    self.tokenizer_mapping[worker_id].send_pyobj(
-                                        new_output
+                            if worker_id in self.tokenizer_mapping:
+                                # Create a new output object based on the type
+                                if isinstance(output, BatchEmbeddingOut):
+                                    new_output = BatchEmbeddingOut(
+                                        rids=[output.rids[0].split("_")[1]],
+                                        finished_reasons=[output.finished_reasons[i]],
+                                        embeddings=[output.embeddings[i]],
+                                        prompt_tokens=[output.prompt_tokens[i]],
+                                        cached_tokens=[output.cached_tokens[i]],
+                                    )
+                                elif isinstance(output, BatchStrOut):
+                                    new_output = BatchStrOut(
+                                        rids=[output.rids[i]],
+                                        finished_reasons=(
+                                            [output.finished_reasons[i]]
+                                            if len(output.finished_reasons) > i
+                                            else None
+                                        ),
+                                        output_strs=(
+                                            [output.output_strs[i]]
+                                            if len(output.output_strs) > i
+                                            else None
+                                        ),
+                                        output_ids=(
+                                            [output.output_ids[i]]
+                                            if output.output_ids
+                                            and len(output.output_ids) > i
+                                            else None
+                                        ),
+                                        prompt_tokens=(
+                                            [output.prompt_tokens[i]]
+                                            if len(output.prompt_tokens) > i
+                                            else None
+                                        ),
+                                        completion_tokens=(
+                                            [output.completion_tokens[i]]
+                                            if len(output.completion_tokens) > i
+                                            else None
+                                        ),
+                                        cached_tokens=(
+                                            [output.cached_tokens[i]]
+                                            if len(output.cached_tokens) > i
+                                            else None
+                                        ),
+                                        spec_verify_ct=(
+                                            [output.spec_verify_ct[i]]
+                                            if len(output.spec_verify_ct) > i
+                                            else None
+                                        ),
+                                        input_token_logprobs_val=(
+                                            [output.input_token_logprobs_val[i]]
+                                            if output.input_token_logprobs_val
+                                            else None
+                                        ),
+                                        input_token_logprobs_idx=(
+                                            [output.input_token_logprobs_idx[i]]
+                                            if output.input_token_logprobs_idx
+                                            else None
+                                        ),
+                                        output_token_logprobs_val=(
+                                            [output.output_token_logprobs_val[i]]
+                                            if output.output_token_logprobs_val
+                                            else None
+                                        ),
+                                        output_token_logprobs_idx=(
+                                            [output.output_token_logprobs_idx[i]]
+                                            if output.output_token_logprobs_idx
+                                            else None
+                                        ),
+                                        input_top_logprobs_val=(
+                                            [output.input_top_logprobs_val[i]]
+                                            if output.input_top_logprobs_val
+                                            else None
+                                        ),
+                                        input_top_logprobs_idx=(
+                                            [output.input_top_logprobs_idx[i]]
+                                            if output.input_top_logprobs_idx
+                                            else None
+                                        ),
+                                        output_top_logprobs_val=(
+                                            [output.output_top_logprobs_val[i]]
+                                            if output.output_top_logprobs_val
+                                            else None
+                                        ),
+                                        output_top_logprobs_idx=(
+                                            [output.output_top_logprobs_idx[i]]
+                                            if output.output_top_logprobs_idx
+                                            else None
+                                        ),
+                                        input_token_ids_logprobs_val=(
+                                            [output.input_token_ids_logprobs_val[i]]
+                                            if output.input_token_ids_logprobs_val
+                                            else None
+                                        ),
+                                        input_token_ids_logprobs_idx=(
+                                            [output.input_token_ids_logprobs_idx[i]]
+                                            if output.input_token_ids_logprobs_idx
+                                            else None
+                                        ),
+                                        output_token_ids_logprobs_val=(
+                                            [output.output_token_ids_logprobs_val[i]]
+                                            if output.output_token_ids_logprobs_val
+                                            else None
+                                        ),
+                                        output_token_ids_logprobs_idx=(
+                                            [output.output_token_ids_logprobs_idx[i]]
+                                            if output.output_token_ids_logprobs_idx
+                                            else None
+                                        ),
+                                        output_hidden_states=(
+                                            [output.output_hidden_states[i]]
+                                            if output.output_hidden_states
+                                            else None
+                                        ),
+                                    )
+                                elif isinstance(output, BatchMultimodalOut):
+                                    new_output = BatchMultimodalOut(
+                                        rids=[output.rids[i]],
+                                        finished_reasons=[output.finished_reasons[i]],
+                                        prompt_tokens=[output.prompt_tokens[i]],
+                                        completion_tokens=[output.completion_tokens[i]],
+                                        cached_tokens=[output.cached_tokens[i]],
                                     )
                                 else:
-                                    raise RuntimeError(
-                                        f"Worker {worker_id} not found after reloading mapping"
+                                    new_output = output
+
+                                try:
+                                    self.tokenizer_mapping[worker_id].send_pyobj(new_output)
+                                except zmq.error.ZMQError as e:
+                                    logger.info(
+                                        f"ZMQ error when sending to worker {worker_id}: {e}"
                                     )
-                        else:
-                            raise RuntimeError(
-                                f"Socket not found for worker_id={worker_id}. "
-                                f"Available worker_ids: {list(self.tokenizer_mapping.keys())}"
-                            )
+                                    # Worker might have restarted, reload mapping
+                                    self._load_tokenizer_mapping()
+                                    # Retry sending
+                                    if worker_id in self.tokenizer_mapping:
+                                        self.tokenizer_mapping[worker_id].send_pyobj(
+                                            new_output
+                                        )
+                                    else:
+                                        raise RuntimeError(
+                                            f"Worker {worker_id} not found after reloading mapping"
+                                        )
+                            else:
+                                raise RuntimeError(
+                                    f"Socket not found for worker_id={worker_id}. "
+                                    f"Available worker_ids: {list(self.tokenizer_mapping.keys())}"
+                                )
             except Exception as e:
                 logger.error(f"Error in detokenizer event loop: {e}")
                 # If it's a ZMQ error, try to reload mapping
@@ -397,7 +401,6 @@
                     raise RuntimeError(
                         f"Failed to load tokenizer mapping after {max_retries} retries: {e}"
                     )
->>>>>>> 9668d960
 
     def trim_matched_stop(
         self, output: Union[str, List[int]], finished_reason: Dict, no_stop_trim: bool
