--- conflicted
+++ resolved
@@ -236,14 +236,12 @@
     num_reserved_decode_tokens: int = 512  # used for decode kv cache offload in PD
     pdlb_url: Optional[str] = None
 
-<<<<<<< HEAD
     # enable go zmq receiver
     enable_go_zmq_recv: bool = False
-=======
+
     # For model weight update
     custom_weight_loader: Optional[List[str]] = None
     weight_loader_disable_mmap: bool = False
->>>>>>> 9b00990b
 
     def __post_init__(self):
         # Expert parallelism
@@ -1736,11 +1734,8 @@
                 detokenizer_ipc_name=f"ipc://{tempfile.NamedTemporaryFile(delete=False).name}",
                 nccl_port=port,
                 rpc_ipc_name=f"ipc://{tempfile.NamedTemporaryFile(delete=False).name}",
-<<<<<<< HEAD
                 go_tokenizer_ipc_name=f"ipc://{tempfile.NamedTemporaryFile(delete=False).name}",
-=======
                 metrics_ipc_name=f"ipc://{tempfile.NamedTemporaryFile(delete=False).name}",
->>>>>>> 9b00990b
             )
         else:
             # DP attention. Use TCP + port to handle both single-node and multi-node.
@@ -1770,11 +1765,8 @@
                 detokenizer_ipc_name=f"tcp://{dist_init_host}:{port_base + 1}",
                 nccl_port=port,
                 rpc_ipc_name=f"tcp://{dist_init_host}:{port_base + 2}",
-<<<<<<< HEAD
+                metrics_ipc_name=f"tcp://{dist_init_host}:{port_base + 3}",
                 go_tokenizer_ipc_name=f"tcp://{dist_init_host}:10110",
-=======
-                metrics_ipc_name=f"tcp://{dist_init_host}:{port_base + 3}",
->>>>>>> 9b00990b
             )
 
 
