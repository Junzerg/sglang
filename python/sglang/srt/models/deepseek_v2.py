--- conflicted
+++ resolved
@@ -377,7 +377,6 @@
             # router_logits: (num_tokens, n_experts)
             router_logits = self.gate(hidden_states)
             shared_output = self._forward_shared_experts(hidden_states)
-<<<<<<< HEAD
         else:
             router_logits = None
 
@@ -389,41 +388,12 @@
             topk_idx,
             topk_weights,
             reorder_topk_ids,
+            num_recv_tokens_per_expert,
             seg_indptr,
             masked_m,
             expected_m,
         ) = self.deepep_dispatcher.dispatch_b()
 
-=======
-            topk_weights, topk_idx = select_experts(
-                hidden_states=hidden_states,
-                router_logits=router_logits,
-                top_k=self.top_k,
-                use_grouped_topk=True,
-                renormalize=self.renormalize,
-                topk_group=self.topk_group,
-                num_expert_group=self.num_expert_group,
-                correction_bias=self.correction_bias,
-                routed_scaling_factor=self.routed_scaling_factor,
-            )
-        if self.ep_size > 1:
-            # TODO(ch-wan): allow users to set num_max_dispatch_tokens_per_rank value
-            (
-                hidden_states,
-                topk_idx,
-                topk_weights,
-                reorder_topk_ids,
-                num_recv_tokens_per_expert,
-                seg_indptr,
-                masked_m,
-                expected_m,
-            ) = self.deepep_dispatcher.dispatch(
-                hidden_states,
-                topk_idx,
-                topk_weights,
-                forward_mode=forward_mode,
-            )
->>>>>>> 9e935135
         final_hidden_states = self.experts(
             hidden_states=hidden_states,
             topk_idx=topk_idx,
