# Copyright 2023-2024 SGLang Team
# Licensed under the Apache License, Version 2.0 (the "License");
# you may not use this file except in compliance with the License.
# You may obtain a copy of the License at
#
#     http://www.apache.org/licenses/LICENSE-2.0
#
# Unless required by applicable law or agreed to in writing, software
# distributed under the License is distributed on an "AS IS" BASIS,
# WITHOUT WARRANTIES OR CONDITIONS OF ANY KIND, either express or implied.
# See the License for the specific language governing permissions and
# limitations under the License.
# ==============================================================================

# Integrates "S-LoRA: Serving Thousands of Concurrent LoRA Adapters"
# and "Punica: Multi-Tenant LoRA Serving"

# LoRA layers class inheritance adapted from:
# https://github.com/vllm-project/vllm/blob/4abf6336ec65c270343eb895e7b18786e9274176/vllm/lora/layers.py

import logging
import re
from typing import Dict, List

import torch
from torch import nn

from sglang.srt.lora.backend.chunked_backend import ChunkedSgmvLoRABackend
from sglang.srt.lora.backend.triton_backend import TritonLoRABackend
from sglang.srt.configs.load_config import LoadConfig
from sglang.srt.hf_transformers_utils import AutoConfig
from sglang.srt.lora.backend.base_backend import BaseLoRABackend
from sglang.srt.lora.lora_config import LoRAConfig
from sglang.srt.model_loader.loader import DefaultModelLoader

logger = logging.getLogger(__name__)


class LoRALayer(nn.Module):
    def __init__(self, config: LoRAConfig, base_hf_config: AutoConfig):
        super().__init__()
        self.config: LoRAConfig = config
        self.base_hf_config: AutoConfig = base_hf_config

        # lora weights in cpu. The weights are loaded from checkpoint.
        self.weights: Dict[str, torch.Tensor] = {}


class LoRAAdapter(nn.Module):
    def __init__(
        self,
        uid: str,
        config: LoRAConfig,
        base_hf_config: AutoConfig,
        load_config: LoadConfig,
        lora_backend: BaseLoRABackend,
    ):
        super().__init__()
        self.uid: str = uid
        self.config: LoRAConfig = config
        assert self.config.hf_config["peft_type"].lower() == "lora"
        self.base_hf_config: AutoConfig = base_hf_config
        self.load_config: LoadConfig = load_config
        self.lora_backend: BaseLoRABackend = lora_backend
        self.scaling: float = self.config.lora_alpha / self.config.r

        self.layers: List[LoRALayer] = nn.ModuleList(
            [
                LoRALayer(config, base_hf_config)
                for _ in range(base_hf_config.num_hidden_layers)
            ]
        )

        self.weights: Dict[str, torch.Tensor] = {}

    # initialize the LoRA weights to cpu
    def initialize_weights(self):
        model_path = self.config.path
        loader = DefaultModelLoader(self.load_config)
        revision = getattr(self.config.hf_config, "revision", None)
        for name, loaded_weight in loader._get_weights_iterator(
            DefaultModelLoader.Source(
                model_path, revision=revision, fall_back_to_pt=True
            )
        ):
            match = re.search(r"layers\.(\d+)\.", name)
            if match is not None:
                layer_id = int(match.group(1))
                self.layers[layer_id].weights[name] = loaded_weight.cpu()
            else:
                self.weights[name] = loaded_weight.cpu()

        # normalize kv_proj and gate_up_proj
        for layer in self.layers:
            weight_names = list(layer.weights.keys())
            self.normalize_qkv_proj(weight_names, layer.weights)
            self.normalize_gate_up_proj(weight_names, layer.weights)

    def normalize_qkv_proj(
        self, weight_names: List[str], weights: Dict[str, torch.Tensor]
    ):
        # Collect target q/k/v modules. This process is necessary since there might be no lora attached to k_proj
        target_module = set()
        for weight_name in weight_names:
            if "k_proj" in weight_name:
                target_module.add("k_proj")
            if "q_proj" in weight_name:
                target_module.add("q_proj")
            if "v_proj" in weight_name:
                target_module.add("v_proj")
            if "qkv_proj" in weight_name:
                target_module.add("qkv_proj")
        if len(target_module) == 0:
            return

        for weight_name in weight_names:
            # We assume every lora adaptor should contain lora modules for q_proj
            if "q_proj" in weight_name:
                q_name = weight_name
                k_name = weight_name.replace("q_proj", "k_proj")
                v_name = weight_name.replace("q_proj", "v_proj")
                qkv_name = weight_name.replace("q_proj", "qkv_proj")

                # If k_proj doesn't have lora, initialize it to zero
                k_proj_weight = (
                    weights[k_name]
                    if "k_proj" in target_module
                    else torch.zeros_like(weights[v_name])
                )
                weights[qkv_name] = torch.cat(
                    (
                        weights[q_name],
                        k_proj_weight,
                        weights[v_name],
                    ),
                    0,
                )
                weights.pop(q_name)
                if "k_proj" in target_module:
                    weights.pop(k_name)
                weights.pop(v_name)
            elif "qkv_proj" in weight_name:
                # If qkv_proj is already stacked, we normalize it following the SGL convention.
                qkv_name = weight_name
                q_name = weight_name.replace("qkv_proj", "q_proj")
                k_name = weight_name.replace("qkv_proj", "k_proj")
                v_name = weight_name.replace("qkv_proj", "v_proj")
                if "lora_A" in weight_name:
                    weights[qkv_name] = weights[qkv_name].repeat(3, 1)
                # else: no-op as LoRA B weight is already stacked.

    def normalize_gate_up_proj(
        self, weight_names: List[str], weights: Dict[str, torch.Tensor]
    ):
        for weight_name in weight_names:
            if "gate_proj" in weight_name:
                up_name = weight_name.replace("gate_proj", "up_proj")
                gate_up_name = weight_name.replace("gate_proj", "gate_up_proj")
                if up_name not in weights:
                    weights[up_name] = torch.zeros_like(weights[weight_name])
<<<<<<< HEAD
                    assert self.lora_backend.name == "triton" or self.lora_backend.name == "chunked", (
                        f"LoRA weight initialization currently only supported for 'triton' backend. "
=======
                    assert isinstance(self.lora_backend, TritonLoRABackend) or isinstance(self.lora_backend, ChunkedSgmvLoRABackend), (
                        f"LoRA weight initialization currently only supported for 'triton' backend and `csgmv`. "
>>>>>>> 3988b57c
                        f"Received backend: {self.lora_backend.name}. Please verify your backend configuration "
                        f"or consider implementing custom initialization logic for other backends."
                    )
                weights[gate_up_name] = torch.cat(
                    (weights[weight_name], weights[up_name]), 0
                )
                weights.pop(weight_name)
                if up_name in weights:
                    weights.pop(up_name)
            elif "gate_up_proj" in weight_name:
                # If gate_up_proj is already stacked, we normalize it following the SGL convention
                gate_up_name = weight_name
                if "lora_A" in weight_name:
                    weights[gate_up_name] = weights[gate_up_name].repeat(2, 1)
                # else: no-op as LoRA B weight is already stacked.<|MERGE_RESOLUTION|>--- conflicted
+++ resolved
@@ -158,13 +158,8 @@
                 gate_up_name = weight_name.replace("gate_proj", "gate_up_proj")
                 if up_name not in weights:
                     weights[up_name] = torch.zeros_like(weights[weight_name])
-<<<<<<< HEAD
-                    assert self.lora_backend.name == "triton" or self.lora_backend.name == "chunked", (
-                        f"LoRA weight initialization currently only supported for 'triton' backend. "
-=======
                     assert isinstance(self.lora_backend, TritonLoRABackend) or isinstance(self.lora_backend, ChunkedSgmvLoRABackend), (
                         f"LoRA weight initialization currently only supported for 'triton' backend and `csgmv`. "
->>>>>>> 3988b57c
                         f"Received backend: {self.lora_backend.name}. Please verify your backend configuration "
                         f"or consider implementing custom initialization logic for other backends."
                     )
