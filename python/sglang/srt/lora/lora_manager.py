--- conflicted
+++ resolved
@@ -87,10 +87,7 @@
             self.cuda_graph_batch_info = LoRABatchInfo(
                 bs=max_bs_in_cuda_graph,
                 use_cuda_graph=True,
-<<<<<<< HEAD
                 num_segments=0,
-=======
->>>>>>> 3988b57c
                 seg_lens=torch.zeros(max_bs_in_cuda_graph, dtype=torch.int32),
                 seg_indptr=torch.zeros(max_bs_in_cuda_graph + 1, dtype=torch.int32),
                 max_len=1,
@@ -99,11 +96,8 @@
                 scalings=torch.zeros(self.max_loras_per_batch, dtype=torch.float),
                 permutation=torch.zeros(max_bs_in_cuda_graph, dtype=torch.int32),
             )
-<<<<<<< HEAD
-=======
 
         self.lora_backend.init_cuda_graph_batch_info(self.cuda_graph_batch_info, max_bs_in_cuda_graph)
->>>>>>> 3988b57c
 
     def create_lora_update_result(
         self, success: bool, error_message: str = ""
