--- conflicted
+++ resolved
@@ -14,19 +14,9 @@
 from sglang.srt.layers.moe.utils import DeepEPMode
 from sglang.srt.layers.quantization import deep_gemm_wrapper
 from sglang.srt.managers.schedule_batch import global_server_args_dict
-<<<<<<< HEAD
-from sglang.srt.utils import get_int_env_var, is_use_aiter, load_json_config
-=======
-from sglang.srt.utils import (
-    get_bool_env_var,
-    get_int_env_var,
-    is_hip,
-    is_npu,
-    load_json_config,
-)
+from sglang.srt.utils import get_int_env_var, is_npu, is_use_aiter, load_json_config
 
 _is_npu = is_npu()
->>>>>>> 6345069f
 
 try:
     from deep_ep import Buffer, Config
