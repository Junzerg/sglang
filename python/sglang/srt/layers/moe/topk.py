# Copyright 2024 SGLang Team
# Licensed under the Apache License, Version 2.0 (the "License");
# you may not use this file except in compliance with the License.
# You may obtain a copy of the License at
#
#     http://www.apache.org/licenses/LICENSE-2.0
#
# Unless required by applicable law or agreed to in writing, software
# distributed under the License is distributed on an "AS IS" BASIS,
# WITHOUT WARRANTIES OR CONDITIONS OF ANY KIND, either express or implied.
# See the License for the specific language governing permissions and
# limitations under the License.
# ==============================================================================

import math
from typing import Callable, Optional

import torch
import torch.nn.functional as F

from sglang.srt.managers import expert_location_dispatch
from sglang.srt.managers.expert_distribution import (
    ExpertDistributionRecorder,
    get_global_expert_distribution_recorder,
)
from sglang.srt.managers.expert_location_dispatch import (
    ExpertLocationDispatchInfo,
    topk_ids_logical_to_physical,
)
from sglang.srt.managers.schedule_batch import global_server_args_dict
from sglang.srt.utils import get_compiler_backend, is_cuda, is_hip

_is_cuda = is_cuda()
_is_hip = is_hip()

if _is_cuda:
    from sgl_kernel import moe_fused_gate

if _is_cuda or _is_hip:
    from sgl_kernel import topk_softmax


def fused_topk_native(
    hidden_states: torch.Tensor,
    gating_output: torch.Tensor,
    topk: int,
    renormalize: bool,
):
    assert (
        hidden_states.shape[0] == gating_output.shape[0]
    ), f"Number of tokens mismatch, {hidden_states.shape=} vs {gating_output.shape=}"
    M, _ = hidden_states.shape
    topk_weights = torch.empty(
        M, topk, dtype=torch.float32, device=hidden_states.device
    )
    topk_ids = torch.empty(M, topk, dtype=torch.int32, device=hidden_states.device)
    topk_weights = F.softmax(gating_output.float(), dim=-1)
    topk_weights, topk_ids = torch.topk(topk_weights, topk, dim=-1)
    if renormalize:
        topk_weights = topk_weights / topk_weights.sum(dim=-1, keepdim=True)
    return topk_weights, topk_ids


def fused_topk(
    hidden_states: torch.Tensor,
    gating_output: torch.Tensor,
    topk: int,
    renormalize: bool,
    num_token_non_padded: Optional[torch.Tensor] = None,
    expert_location_dispatch_info: Optional[ExpertLocationDispatchInfo] = None,
):
    assert hidden_states.shape[0] == gating_output.shape[0], "Number of tokens mismatch"

    M, _ = hidden_states.shape

    topk_weights = torch.empty(
        M, topk, dtype=torch.float32, device=hidden_states.device
    )
    topk_ids = torch.empty(M, topk, dtype=torch.int32, device=hidden_states.device)
    token_expert_indicies = torch.empty(
        M, topk, dtype=torch.int32, device=hidden_states.device
    )

    topk_softmax(
        topk_weights,
        topk_ids,
        token_expert_indicies,
        gating_output.float(),
    )

    return _fused_topk_postprocess(
        topk_weights=topk_weights,
        topk_ids=topk_ids,
        renormalize=renormalize,
        expert_location_dispatch_info=expert_location_dispatch_info,
        num_token_non_padded=num_token_non_padded,
    )


@torch.compile(dynamic=True, backend=get_compiler_backend())
def _fused_topk_postprocess(
    topk_weights,
    topk_ids,
    renormalize,
    expert_location_dispatch_info,
    num_token_non_padded,
):
    if renormalize:
        topk_weights = topk_weights / topk_weights.sum(dim=-1, keepdim=True)
<<<<<<< HEAD

    return topk_weights, topk_ids, token_expert_indicies
=======
    topk_ids = topk_ids_logical_to_physical(topk_ids, expert_location_dispatch_info)
    _mask_topk_ids_padded_region(topk_ids, num_token_non_padded)
    return topk_weights, topk_ids
>>>>>>> e56685ac


# This is used by the Deepseek V2/V3/R1 series models
@torch.compile(dynamic=True, backend=get_compiler_backend())
def grouped_topk(
    hidden_states: torch.Tensor,
    gating_output: torch.Tensor,
    topk: int,
    renormalize: bool,
    num_expert_group: int = 0,
    topk_group: int = 0,
    num_fused_shared_experts: int = 0,
    routed_scaling_factor: Optional[float] = None,
    num_token_non_padded: Optional[torch.Tensor] = None,
    expert_location_dispatch_info: Optional[ExpertLocationDispatchInfo] = None,
):
    assert hidden_states.shape[0] == gating_output.shape[0], "Number of tokens mismatch"

    scores = torch.softmax(gating_output, dim=-1)
    num_token = scores.shape[0]
    num_experts = scores.shape[1]
    group_scores = (
        scores.view(num_token, num_expert_group, -1).max(dim=-1).values
    )  # [n, n_group]
    group_idx = torch.topk(group_scores, k=topk_group, dim=-1, sorted=False)[
        1
    ]  # [n, top_k_group]
    group_mask = torch.zeros_like(group_scores)  # [n, n_group]
    group_mask.scatter_(1, group_idx, 1)  # [n, n_group]
    score_mask = (
        group_mask.unsqueeze(-1)
        .expand(num_token, num_expert_group, scores.shape[-1] // num_expert_group)
        .reshape(num_token, -1)
    )  # [n, e]
    tmp_scores = scores.masked_fill(~score_mask.bool(), 0.0)  # [n, e]
    topk_weights, topk_ids = torch.topk(tmp_scores, k=topk, dim=-1, sorted=False)
    if num_fused_shared_experts:
        topk_ids[:, -1] = torch.randint(
            low=num_experts,
            high=num_experts + num_fused_shared_experts,
            size=(topk_ids.size(0),),
            dtype=topk_ids.dtype,
            device=topk_ids.device,
        )
        topk_weights[:, -1] = topk_weights[:, :-1].sum(dim=-1) / routed_scaling_factor

    if renormalize:
        topk_weights_sum = (
            topk_weights.sum(dim=-1, keepdim=True)
            if num_fused_shared_experts == 0
            else topk_weights[:, :-1].sum(dim=-1, keepdim=True)
        )
        topk_weights = topk_weights / topk_weights_sum

    topk_weights, topk_ids = topk_weights.to(torch.float32), topk_ids.to(torch.int32)
    topk_ids = topk_ids_logical_to_physical(topk_ids, expert_location_dispatch_info)
    _mask_topk_ids_padded_region(topk_ids, num_token_non_padded)
    return topk_weights, topk_ids


def biased_grouped_topk_impl(
    hidden_states: torch.Tensor,
    gating_output: torch.Tensor,
    correction_bias: torch.Tensor,
    topk: int,
    renormalize: bool,
    num_expert_group: int = 0,
    topk_group: int = 0,
    num_fused_shared_experts: int = 0,
    routed_scaling_factor: Optional[float] = None,
    num_token_non_padded: Optional[torch.Tensor] = None,
    expert_location_dispatch_info: Optional[ExpertLocationDispatchInfo] = None,
):
    assert hidden_states.shape[0] == gating_output.shape[0], "Number of tokens mismatch"

    scores = gating_output.sigmoid()
    num_token = scores.shape[0]
    num_experts = scores.shape[1]
    scores_for_choice = scores.view(num_token, -1) + correction_bias.unsqueeze(0)
    group_scores = (
        scores_for_choice.view(num_token, num_expert_group, -1)
        .topk(2, dim=-1)[0]
        .sum(dim=-1)
    )  # [n, n_group]
    group_idx = torch.topk(group_scores, k=topk_group, dim=-1, sorted=False)[
        1
    ]  # [n, top_k_group]
    group_mask = torch.zeros_like(group_scores)  # [n, n_group]
    group_mask.scatter_(1, group_idx, 1)  # [n, n_group]
    score_mask = (
        group_mask.unsqueeze(-1)
        .expand(num_token, num_expert_group, scores.shape[-1] // num_expert_group)
        .reshape(num_token, -1)
    )  # [n, e]
    tmp_scores = scores_for_choice.masked_fill(
        ~score_mask.bool(), float("-inf")
    )  # [n, e]
    _, topk_ids = torch.topk(tmp_scores, k=topk, dim=-1, sorted=False)
    topk_weights = scores.gather(1, topk_ids)

    if num_fused_shared_experts:
        topk_ids[:, -1] = torch.randint(
            low=num_experts,
            high=num_experts + num_fused_shared_experts,
            size=(topk_ids.size(0),),
            dtype=topk_ids.dtype,
            device=topk_ids.device,
        )
        topk_weights[:, -1] = topk_weights[:, :-1].sum(dim=-1) / routed_scaling_factor

    if renormalize:
        topk_weights_sum = (
            topk_weights.sum(dim=-1, keepdim=True)
            if num_fused_shared_experts == 0
            else topk_weights[:, :-1].sum(dim=-1, keepdim=True)
        )
        topk_weights = topk_weights / topk_weights_sum

    topk_weights, topk_ids = topk_weights.to(torch.float32), topk_ids.to(torch.int32)
    topk_ids = topk_ids_logical_to_physical(topk_ids, expert_location_dispatch_info)
    _mask_topk_ids_padded_region(topk_ids, num_token_non_padded)
    return topk_weights, topk_ids


def is_power_of_two(n):
    return n > 0 and math.log2(n).is_integer()


def _mask_topk_ids_padded_region(
    topk_ids: torch.Tensor,
    num_token_non_padded: Optional[torch.Tensor] = None,
):
    if num_token_non_padded is None:
        return
    indices = torch.arange(0, topk_ids.shape[0], device=topk_ids.device)
    topk_ids[indices >= num_token_non_padded, :] = -1


@torch.compile(dynamic=True, backend=get_compiler_backend())
def _biased_grouped_topk_postprocess(
    topk_ids, expert_location_dispatch_info, num_token_non_padded
):
    topk_ids = topk_ids_logical_to_physical(topk_ids, expert_location_dispatch_info)
    _mask_topk_ids_padded_region(topk_ids, num_token_non_padded)
    return topk_ids


def biased_grouped_topk(
    hidden_states: torch.Tensor,
    gating_output: torch.Tensor,
    correction_bias: torch.Tensor,
    topk: int,
    renormalize: bool,
    num_expert_group: int = 0,
    topk_group: int = 0,
    compiled: bool = True,
    num_fused_shared_experts: int = 0,
    routed_scaling_factor: Optional[float] = None,
    num_token_non_padded: Optional[torch.Tensor] = None,
    expert_location_dispatch_info: Optional[ExpertLocationDispatchInfo] = None,
):
    assert (
        routed_scaling_factor is not None
    ), "routed_scaling_factor is required for biased_grouped_topk"
    # TODO: moe_fused_gate kernel is not supported for num_fused_shared_experts > 0 now.
    if (
        _is_cuda
        and gating_output.shape[1] // num_expert_group
        <= 32  # moe_fused_gate kernel ensure that num_experts/num_expert_group does not exceed MAX_VPT=32 now. And when kernel can handle MAX_VPT > 32, we can remove this assertion.
        and is_power_of_two(correction_bias.shape[0])
    ):
        topk_weights, topk_ids = moe_fused_gate(
            gating_output,
            correction_bias,
            num_expert_group,
            topk_group,
            topk,
            num_fused_shared_experts,
            routed_scaling_factor,
        )
        # TODO merge into kernel
        if (expert_location_dispatch_info is not None) or (
            num_token_non_padded is not None
        ):
            topk_ids = _biased_grouped_topk_postprocess(
                topk_ids, expert_location_dispatch_info, num_token_non_padded
            )
        return topk_weights, topk_ids
    else:
        biased_grouped_topk_fn = (
            torch.compile(
                biased_grouped_topk_impl, dynamic=True, backend=get_compiler_backend()
            )
            if compiled
            else biased_grouped_topk_impl
        )
        return biased_grouped_topk_fn(
            hidden_states,
            gating_output,
            correction_bias,
            topk,
            renormalize,
            num_expert_group,
            topk_group,
            num_fused_shared_experts=num_fused_shared_experts,
            routed_scaling_factor=routed_scaling_factor,
            num_token_non_padded=num_token_non_padded,
            expert_location_dispatch_info=expert_location_dispatch_info,
        )


def select_experts(
    hidden_states: torch.Tensor,
    router_logits: torch.Tensor,
    top_k: int,
    use_grouped_topk: bool,
    renormalize: bool,
    topk_group: Optional[int] = None,
    num_expert_group: Optional[int] = None,
    num_fused_shared_experts: int = 0,
    custom_routing_function: Optional[Callable] = None,
    correction_bias: Optional[torch.Tensor] = None,
    torch_native: bool = False,
    routed_scaling_factor: Optional[float] = None,
    num_token_non_padded: Optional[torch.Tensor] = None,
    expert_location_dispatch_info: Optional[ExpertLocationDispatchInfo] = None,
):
    router_logits, correction_bias = (
        expert_location_dispatch.transform_select_experts_inputs(
            router_logits=router_logits,
            correction_bias=correction_bias,
            info=expert_location_dispatch_info,
        )
    )

    # DeepSeek V2/V3/R1 series models use grouped_top_k
    if use_grouped_topk:
        assert topk_group is not None
        assert num_expert_group is not None
        if correction_bias is None:
            topk_weights, topk_ids = grouped_topk(
                hidden_states=hidden_states,
                gating_output=router_logits,
                topk=top_k,
                renormalize=renormalize,
                num_expert_group=num_expert_group,
                topk_group=topk_group,
                num_fused_shared_experts=num_fused_shared_experts,
                routed_scaling_factor=routed_scaling_factor,
                num_token_non_padded=num_token_non_padded,
                expert_location_dispatch_info=expert_location_dispatch_info,
            )
        else:
            topk_weights, topk_ids = biased_grouped_topk(
                hidden_states=hidden_states,
                gating_output=router_logits,
                correction_bias=correction_bias,
                topk=top_k,
                renormalize=renormalize,
                num_expert_group=num_expert_group,
                topk_group=topk_group,
                num_fused_shared_experts=num_fused_shared_experts,
                routed_scaling_factor=routed_scaling_factor,
                num_token_non_padded=num_token_non_padded,
                expert_location_dispatch_info=expert_location_dispatch_info,
            )
    elif torch_native and custom_routing_function is None:
        assert (
            num_token_non_padded is None
        ), "num_token_non_padded is not yet supported in fused_topk_native"
        assert expert_location_dispatch_info is None
        topk_weights, topk_ids = fused_topk_native(
            hidden_states=hidden_states,
            gating_output=router_logits,
            topk=top_k,
            renormalize=renormalize,
        )
    elif custom_routing_function is None:
<<<<<<< HEAD
        topk_weights, topk_ids, token_expert_indicies = fused_topk(
=======
        # Qwen3MOE uses fused_topk
        topk_weights, topk_ids = fused_topk(
>>>>>>> e56685ac
            hidden_states=hidden_states,
            gating_output=router_logits,
            topk=top_k,
            renormalize=renormalize,
            num_token_non_padded=num_token_non_padded,
            expert_location_dispatch_info=expert_location_dispatch_info,
        )
    else:
        assert (
            num_token_non_padded is None
        ), "num_token_non_padded is not yet supported in custom_routing_function"
        assert expert_location_dispatch_info is None
        topk_weights, topk_ids = custom_routing_function(
            hidden_states=hidden_states,
            gating_output=router_logits,
            topk=top_k,
            renormalize=renormalize,
        )

    get_global_expert_distribution_recorder().on_select_experts(topk_ids=topk_ids)

    return topk_weights, topk_ids<|MERGE_RESOLUTION|>--- conflicted
+++ resolved
@@ -107,14 +107,9 @@
 ):
     if renormalize:
         topk_weights = topk_weights / topk_weights.sum(dim=-1, keepdim=True)
-<<<<<<< HEAD
-
-    return topk_weights, topk_ids, token_expert_indicies
-=======
     topk_ids = topk_ids_logical_to_physical(topk_ids, expert_location_dispatch_info)
     _mask_topk_ids_padded_region(topk_ids, num_token_non_padded)
     return topk_weights, topk_ids
->>>>>>> e56685ac
 
 
 # This is used by the Deepseek V2/V3/R1 series models
@@ -393,12 +388,8 @@
             renormalize=renormalize,
         )
     elif custom_routing_function is None:
-<<<<<<< HEAD
-        topk_weights, topk_ids, token_expert_indicies = fused_topk(
-=======
         # Qwen3MOE uses fused_topk
         topk_weights, topk_ids = fused_topk(
->>>>>>> e56685ac
             hidden_states=hidden_states,
             gating_output=router_logits,
             topk=top_k,
