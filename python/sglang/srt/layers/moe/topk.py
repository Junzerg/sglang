# Copyright 2024 SGLang Team
# Licensed under the Apache License, Version 2.0 (the "License");
# you may not use this file except in compliance with the License.
# You may obtain a copy of the License at
#
#     http://www.apache.org/licenses/LICENSE-2.0
#
# Unless required by applicable law or agreed to in writing, software
# distributed under the License is distributed on an "AS IS" BASIS,
# WITHOUT WARRANTIES OR CONDITIONS OF ANY KIND, either express or implied.
# See the License for the specific language governing permissions and
# limitations under the License.
# ==============================================================================

from __future__ import annotations

import logging
import math
from dataclasses import dataclass
from enum import Enum, auto
from typing import (
    Callable,
    NamedTuple,
    Optional,
    Protocol,
    TypeGuard,
    runtime_checkable,
)

import torch
import torch.nn.functional as F

from sglang.srt.custom_op import CustomOp
from sglang.srt.eplb import expert_location_dispatch
from sglang.srt.eplb.expert_distribution import get_global_expert_distribution_recorder
from sglang.srt.eplb.expert_location_dispatch import (
    ExpertLocationDispatchInfo,
    topk_ids_logical_to_physical,
)
from sglang.srt.layers.moe import (
    get_moe_runner_backend,
    should_use_flashinfer_trtllm_moe,
)
from sglang.srt.utils import (
    cpu_has_amx_support,
    get_bool_env_var,
    get_compiler_backend,
    is_cpu,
    is_cuda,
    is_hip,
    is_npu,
)

try:
    from triton_kernels.routing import GatherIndx, RoutingData, ScatterIndx, routing
except ImportError:
    pass
logger = logging.getLogger(__name__)


_is_cuda = is_cuda()
_is_hip = is_hip()
_is_cpu = is_cpu()
_is_cpu_amx_available = cpu_has_amx_support()
_is_npu = is_npu()
_use_aiter = get_bool_env_var("SGLANG_USE_AITER") and _is_hip

if _is_cuda:
    from sgl_kernel import moe_fused_gate

if _is_cuda or _is_hip:
    from sgl_kernel import topk_softmax
if _use_aiter:
    try:
        from aiter import biased_grouped_topk as aiter_biased_grouped_topk
    except ImportError:
        raise ImportError("aiter is required when SGLANG_USE_AITER is set to True")
if _is_npu:
    import torch_npu

# -------------------------------- TopKConfig ---------------------------------------


@dataclass
class TopKConfig:
    top_k: int
    use_grouped_topk: bool = False
    topk_group: Optional[int] = None
    num_expert_group: Optional[int] = None
    renormalize: bool = True
    num_fused_shared_experts: int = 0
    custom_routing_function: Optional[Callable] = None
    correction_bias: Optional[torch.Tensor] = None
    torch_native: bool = False
    routed_scaling_factor: Optional[float] = None
    apply_routed_scaling_factor_on_output: bool = False
    output_format: Optional[TopKOutputFormat] = None


# -------------------------------- TopKOutput ---------------------------------------


class TopKOutputChecker:

    @staticmethod
    def format_is_standard(topk_output: TopKOutput) -> TypeGuard[StandardTopKOutput]:
        return topk_output.format.is_standard()

    @staticmethod
    def format_is_triton_kernel(
        topk_output: TopKOutput,
    ) -> TypeGuard[TritonKernelTopKOutput]:
        return topk_output.format.is_triton_kernel()

    @staticmethod
    def format_is_bypassed(topk_output: TopKOutput) -> TypeGuard[BypassedTopKOutput]:
        return topk_output.format.is_bypassed()


class TopKOutputFormat(Enum):
    STANDARD = auto()
    TRITON_KERNEL = auto()
    BYPASSED = auto()

    def is_standard(self) -> bool:
        return self == TopKOutputFormat.STANDARD

    def is_triton_kernel(self) -> bool:
        return self == TopKOutputFormat.TRITON_KERNEL

    def is_bypassed(self) -> bool:
        return self == TopKOutputFormat.BYPASSED


@runtime_checkable
class TopKOutput(Protocol):
    """Protocol for top-k outputs in different formats."""

    @property
    def format(self) -> TopKOutputFormat:
        """The format of the output."""
        ...


class StandardTopKOutput(NamedTuple):
    """Standard top-k output format."""

    topk_weights: torch.Tensor
    topk_ids: torch.Tensor
    router_logits: torch.Tensor

    @property
    def format(self) -> TopKOutputFormat:
        return TopKOutputFormat.STANDARD


class TritonKernelTopKOutput(NamedTuple):
    """Triton kernel top-k output format."""

    routing_data: RoutingData
    gather_indx: GatherIndx
    scatter_indx: ScatterIndx

    @property
    def format(self) -> TopKOutputFormat:
        return TopKOutputFormat.TRITON_KERNEL


class BypassedTopKOutput(NamedTuple):
    """Bypassed top-k output format."""

    hidden_states: torch.Tensor
    router_logits: torch.Tensor
    topk_config: TopKConfig
    num_token_non_padded: Optional[torch.Tensor] = None
    expert_location_dispatch_info: Optional[ExpertLocationDispatchInfo] = None

    @property
    def format(self) -> TopKOutputFormat:
        return TopKOutputFormat.BYPASSED


# -------------------------------- TopK ---------------------------------------


class TopK(CustomOp):

    def __init__(
        self,
        top_k: int,
        *,
        use_grouped_topk: bool = False,
        topk_group: Optional[int] = None,
        num_expert_group: Optional[int] = None,
        renormalize: bool = True,
        num_fused_shared_experts: int = 0,
        custom_routing_function: Optional[Callable] = None,
        scoring_func: str = "softmax",
        correction_bias: Optional[torch.Tensor] = None,
        routed_scaling_factor: Optional[float] = None,
<<<<<<< HEAD
        output_format: Optional[TopKOutputFormat] = None,
=======
        apply_routed_scaling_factor_on_output: Optional[bool] = False,
        force_topk: bool = False,
>>>>>>> 97a38ee8
    ):
        # NOTE: scoring_func is not used for now, but we keep it for future use
        # see https://github.com/sgl-project/sglang/pull/4505 for more details
        super().__init__()

        if use_grouped_topk:
            assert num_expert_group is not None and topk_group is not None

        self.topk_config = TopKConfig(
            top_k=top_k,
            use_grouped_topk=use_grouped_topk,
            renormalize=renormalize,
            topk_group=topk_group,
            num_expert_group=num_expert_group,
            num_fused_shared_experts=num_fused_shared_experts,
            custom_routing_function=custom_routing_function,
            correction_bias=correction_bias,
            routed_scaling_factor=routed_scaling_factor,
<<<<<<< HEAD
            output_format=output_format,
=======
            apply_routed_scaling_factor_on_output=apply_routed_scaling_factor_on_output,
>>>>>>> 97a38ee8
        )

        self.use_triton_kernels = get_moe_runner_backend().is_triton_kernel()
        self.force_topk = force_topk

    def forward_native(
        self,
        hidden_states: torch.Tensor,
        router_logits: torch.Tensor,
        *,
        num_token_non_padded: Optional[torch.Tensor] = None,
        expert_location_dispatch_info: Optional[ExpertLocationDispatchInfo] = None,
    ) -> TopKOutput:
        self.topk_config.torch_native = True
        return select_experts(
            hidden_states=hidden_states,
            router_logits=router_logits,
            topk_config=self.topk_config,
            num_token_non_padded=num_token_non_padded,
            expert_location_dispatch_info=expert_location_dispatch_info,
        )

    def forward_cuda(
        self,
        hidden_states: torch.Tensor,
        router_logits: torch.Tensor,
        *,
        num_token_non_padded: Optional[torch.Tensor] = None,
        expert_location_dispatch_info: Optional[ExpertLocationDispatchInfo] = None,
    ) -> TopKOutput:
        if self.topk_config.output_format is not None:
            output_format = self.topk_config.output_format
        elif self.use_triton_kernels:
            output_format = TopKOutputFormat.TRITON_KERNEL
        elif (
            should_use_flashinfer_trtllm_moe()
            or get_moe_runner_backend().is_flashinfer_mxfp4()
        ):
            output_format = TopKOutputFormat.BYPASSED
        else:
            output_format = TopKOutputFormat.STANDARD

        if output_format == TopKOutputFormat.TRITON_KERNEL:
            # renormalize=True is equivalent to sm_first=False
            routing_data, gather_idx, scatter_idx = routing(
                router_logits,
                self.topk_config.top_k,
                sm_first=not self.topk_config.renormalize,
            )
            return TritonKernelTopKOutput(routing_data, gather_idx, scatter_idx)
<<<<<<< HEAD
        elif output_format == TopKOutputFormat.BYPASSED:
=======
        elif not self.force_topk and (
            should_use_flashinfer_trtllm_moe()
            or get_moe_runner_backend().is_flashinfer_mxfp4()
        ):
>>>>>>> 97a38ee8
            return BypassedTopKOutput(
                hidden_states=hidden_states,
                router_logits=router_logits,
                topk_config=self.topk_config,
                num_token_non_padded=num_token_non_padded,
                expert_location_dispatch_info=expert_location_dispatch_info,
            )
        else:
            self.topk_config.torch_native = False
            return select_experts(
                hidden_states=hidden_states,
                router_logits=router_logits,
                topk_config=self.topk_config,
                num_token_non_padded=num_token_non_padded,
                expert_location_dispatch_info=expert_location_dispatch_info,
            )

    def forward_cpu(
        self,
        hidden_states: torch.Tensor,
        router_logits: torch.Tensor,
        *,
        num_token_non_padded: Optional[torch.Tensor] = None,
        expert_location_dispatch_info: Optional[ExpertLocationDispatchInfo] = None,
    ) -> TopKOutput:
        return select_experts(
            hidden_states=hidden_states,
            router_logits=router_logits,
            topk_config=self.topk_config,
            num_token_non_padded=num_token_non_padded,
            expert_location_dispatch_info=expert_location_dispatch_info,
        )

    def forward_npu(
        self,
        hidden_states: torch.Tensor,
        router_logits: torch.Tensor,
        *,
        num_token_non_padded: Optional[torch.Tensor] = None,
        expert_location_dispatch_info: Optional[ExpertLocationDispatchInfo] = None,
    ) -> TopKOutput:
        global_num_experts = router_logits.shape[-1]

        # NOTE: now npu_moe_gating_top_k can only support `group_count=256` pattern
        if global_num_experts == 256 and self.topk_config.renormalize is False:

            routed_scaling_factor = self.topk_config.routed_scaling_factor or 1
            router_logits = router_logits.to(torch.float32)

            return torch_npu.npu_moe_gating_top_k(
                router_logits,
                k=self.topk_config.top_k,
                bias=self.topk_config.correction_bias.to(torch.float32),
                k_group=self.topk_config.topk_group,
                group_count=self.topk_config.num_expert_group,
                group_select_mode=1,
                renorm=0,
                norm_type=1,
                routed_scaling_factor=routed_scaling_factor,
                eps=float(1e-20),
            )
        else:
            self.topk_config.torch_native = True
            return select_experts(
                hidden_states=hidden_states,
                router_logits=router_logits,
                topk_config=self.topk_config,
                num_token_non_padded=num_token_non_padded,
                expert_location_dispatch_info=expert_location_dispatch_info,
            )

    def empty_topk_output(self, device: torch.device) -> TopKOutput:
        topk = self.topk_config.top_k - self.topk_config.num_fused_shared_experts
        topk_weights = torch.empty((0, topk), dtype=torch.float32, device=device)
        topk_idx = torch.full((0, topk), -1, dtype=torch.int32, device=device)
        router_logits = torch.empty((0, topk), dtype=torch.float32, device=device)
        return StandardTopKOutput(topk_weights, topk_idx, router_logits)


# ------------------------------- TopK implementation -------------------------------------


def fused_topk_torch_native(
    hidden_states: torch.Tensor,
    gating_output: torch.Tensor,
    topk: int,
    renormalize: bool,
):
    assert (
        hidden_states.shape[0] == gating_output.shape[0]
    ), f"Number of tokens mismatch, {hidden_states.shape=} vs {gating_output.shape=}"
    M, _ = hidden_states.shape
    topk_weights = torch.empty(
        M, topk, dtype=torch.float32, device=hidden_states.device
    )
    topk_ids = torch.empty(M, topk, dtype=torch.int32, device=hidden_states.device)
    topk_weights = F.softmax(gating_output.float(), dim=-1)
    topk_weights, topk_ids = torch.topk(topk_weights, topk, dim=-1)
    if renormalize:
        topk_weights = topk_weights / topk_weights.sum(dim=-1, keepdim=True)
    return topk_weights, topk_ids


def fused_topk_cpu(
    hidden_states: torch.Tensor,
    gating_output: torch.Tensor,
    topk: int,
    renormalize: bool,
    num_token_non_padded: Optional[torch.Tensor] = None,
    expert_location_dispatch_info: Optional[ExpertLocationDispatchInfo] = None,
):
    topk_weights, topk_ids = torch.ops.sgl_kernel.topk_softmax_cpu(
        hidden_states=hidden_states,
        gating_output=gating_output,
        topk=topk,
        renormalize=renormalize,
    )
    topk_ids = topk_ids_logical_to_physical(topk_ids, expert_location_dispatch_info)
    _mask_topk_ids_padded_region(topk_ids, num_token_non_padded)
    return topk_weights, topk_ids


def apply_topk_weights_cpu(need_apply, topk_weights, inputs):
    if not need_apply:
        return inputs, topk_weights

    # TODO: fuse below processing in fused_experts_cpu kernel
    inputs = inputs * topk_weights.to(inputs.dtype)
    topk_weights = torch.ones_like(
        topk_weights, dtype=torch.float32
    )  # clear topk_weights as already applied

    return inputs, topk_weights


def fused_topk(
    hidden_states: torch.Tensor,
    gating_output: torch.Tensor,
    topk: int,
    renormalize: bool,
    num_token_non_padded: Optional[torch.Tensor] = None,
    expert_location_dispatch_info: Optional[ExpertLocationDispatchInfo] = None,
):
    assert hidden_states.shape[0] == gating_output.shape[0], "Number of tokens mismatch"

    M, _ = hidden_states.shape

    topk_weights = torch.empty(
        M, topk, dtype=torch.float32, device=hidden_states.device
    )
    topk_ids = torch.empty(M, topk, dtype=torch.int32, device=hidden_states.device)

    topk_softmax(
        topk_weights,
        topk_ids,
        gating_output,
        renormalize,
    )

    topk_ids = topk_ids_logical_to_physical(topk_ids, expert_location_dispatch_info)
    _mask_topk_ids_padded_region(topk_ids, num_token_non_padded)
    return topk_weights, topk_ids


# This is used by the Deepseek V2/V3/R1 series models
@torch.compile(dynamic=True, backend=get_compiler_backend())
def grouped_topk_gpu(
    hidden_states: torch.Tensor,
    gating_output: torch.Tensor,
    topk: int,
    renormalize: bool,
    num_expert_group: Optional[int] = None,
    topk_group: Optional[int] = None,
    num_fused_shared_experts: int = 0,
    routed_scaling_factor: Optional[float] = None,
    num_token_non_padded: Optional[torch.Tensor] = None,
    expert_location_dispatch_info: Optional[ExpertLocationDispatchInfo] = None,
    apply_routed_scaling_factor_on_output: Optional[bool] = False,
):
    assert hidden_states.shape[0] == gating_output.shape[0], "Number of tokens mismatch"

    scores = torch.softmax(gating_output, dim=-1)
    # NPU compiler limitation
    if _is_npu and scores.dtype == torch.bfloat16:
        scores = scores.to(torch.float16)
    num_token = scores.shape[0]
    num_experts = scores.shape[1]
    group_scores = (
        scores.view(num_token, num_expert_group, -1).max(dim=-1).values
    )  # [n, n_group]
    group_idx = torch.topk(group_scores, k=topk_group, dim=-1, sorted=False)[
        1
    ]  # [n, top_k_group]
    group_mask = torch.zeros_like(group_scores)  # [n, n_group]
    group_mask.scatter_(1, group_idx, 1)  # [n, n_group]
    score_mask = (
        group_mask.unsqueeze(-1)
        .expand(num_token, num_expert_group, scores.shape[-1] // num_expert_group)
        .reshape(num_token, -1)
    )  # [n, e]
    tmp_scores = scores.masked_fill(~score_mask.bool(), 0.0)  # [n, e]
    # TODO: NPU can't support directly evaluating a comparison for now
    topk_weights, topk_ids = torch.topk(
        tmp_scores,
        k=topk,
        dim=-1,
        sorted=(True if num_fused_shared_experts > 0 else False),
    )
    if num_fused_shared_experts:
        topk_ids[:, -1] = torch.randint(
            low=num_experts,
            high=num_experts + num_fused_shared_experts,
            size=(topk_ids.size(0),),
            dtype=topk_ids.dtype,
            device=topk_ids.device,
        )
        topk_weights[:, -1] = topk_weights[:, :-1].sum(dim=-1) / routed_scaling_factor

    if renormalize:
        topk_weights_sum = (
            topk_weights.sum(dim=-1, keepdim=True)
            if num_fused_shared_experts == 0
            else topk_weights[:, :-1].sum(dim=-1, keepdim=True)
        )
        topk_weights = topk_weights / topk_weights_sum
        if apply_routed_scaling_factor_on_output:
            topk_weights *= routed_scaling_factor

    topk_weights, topk_ids = topk_weights.to(torch.float32), topk_ids.to(torch.int32)
    topk_ids = topk_ids_logical_to_physical(topk_ids, expert_location_dispatch_info)
    _mask_topk_ids_padded_region(topk_ids, num_token_non_padded)
    return topk_weights, topk_ids


def grouped_topk_cpu(
    hidden_states: torch.Tensor,
    gating_output: torch.Tensor,
    topk: int,
    renormalize: bool,
    num_expert_group: Optional[int] = None,
    topk_group: Optional[int] = None,
    num_fused_shared_experts: int = 0,
    routed_scaling_factor: Optional[float] = None,
    num_token_non_padded: Optional[torch.Tensor] = None,
    expert_location_dispatch_info: Optional[ExpertLocationDispatchInfo] = None,
    apply_routed_scaling_factor_on_output: Optional[bool] = False,
):
    assert not apply_routed_scaling_factor_on_output
    assert expert_location_dispatch_info is None
    return torch.ops.sgl_kernel.grouped_topk_cpu(
        hidden_states,
        gating_output,
        topk,
        renormalize,
        num_expert_group,
        topk_group,
        num_fused_shared_experts,
        routed_scaling_factor,
        num_token_non_padded,
    )


@torch.compile(dynamic=True, backend=get_compiler_backend(), disable=_is_npu)
def biased_grouped_topk_impl(
    hidden_states: torch.Tensor,
    gating_output: torch.Tensor,
    correction_bias: torch.Tensor,
    topk: int,
    renormalize: bool,
    num_expert_group: Optional[int] = None,
    topk_group: Optional[int] = None,
    num_fused_shared_experts: int = 0,
    routed_scaling_factor: Optional[float] = None,
    num_token_non_padded: Optional[torch.Tensor] = None,
    expert_location_dispatch_info: Optional[ExpertLocationDispatchInfo] = None,
    apply_routed_scaling_factor_on_output: Optional[bool] = False,
):
    assert hidden_states.shape[0] == gating_output.shape[0], "Number of tokens mismatch"

    scores = gating_output.sigmoid()
    num_token = scores.shape[0]
    num_experts = scores.shape[1]
    scores_for_choice = scores.view(num_token, -1) + correction_bias.unsqueeze(0)
    group_scores = (
        scores_for_choice.view(num_token, num_expert_group, -1)
        .topk(2, dim=-1)[0]
        .sum(dim=-1)
    )  # [n, n_group]
    group_idx = torch.topk(group_scores, k=topk_group, dim=-1, sorted=False)[
        1
    ]  # [n, top_k_group]
    group_mask = torch.zeros_like(group_scores)  # [n, n_group]
    group_mask.scatter_(1, group_idx, 1)  # [n, n_group]
    score_mask = (
        group_mask.unsqueeze(-1)
        .expand(num_token, num_expert_group, scores.shape[-1] // num_expert_group)
        .reshape(num_token, -1)
    )  # [n, e]
    tmp_scores = scores_for_choice.masked_fill(
        ~score_mask.bool(), float("-inf")
    )  # [n, e]
    # TODO: NPU can't support directly evaluating a comparison for now
    _, topk_ids = torch.topk(
        tmp_scores,
        k=topk,
        dim=-1,
        sorted=(True if num_fused_shared_experts > 0 else False),
    )
    topk_weights = scores.gather(1, topk_ids)

    if num_fused_shared_experts:
        topk_ids[:, -1] = torch.randint(
            low=num_experts,
            high=num_experts + num_fused_shared_experts,
            size=(topk_ids.size(0),),
            dtype=topk_ids.dtype,
            device=topk_ids.device,
        )
        topk_weights[:, -1] = topk_weights[:, :-1].sum(dim=-1) / routed_scaling_factor

    if renormalize:
        topk_weights_sum = (
            topk_weights.sum(dim=-1, keepdim=True)
            if num_fused_shared_experts == 0
            else topk_weights[:, :-1].sum(dim=-1, keepdim=True)
        )
        topk_weights = topk_weights / topk_weights_sum
        if apply_routed_scaling_factor_on_output:
            topk_weights *= routed_scaling_factor

    topk_weights, topk_ids = topk_weights.to(torch.float32), topk_ids.to(torch.int32)
    topk_ids = topk_ids_logical_to_physical(topk_ids, expert_location_dispatch_info)
    _mask_topk_ids_padded_region(topk_ids, num_token_non_padded)
    return topk_weights, topk_ids


def is_power_of_two(n):
    return n > 0 and math.log2(n).is_integer()


def _mask_topk_ids_padded_region(
    topk_ids: torch.Tensor,
    num_token_non_padded: Optional[torch.Tensor] = None,
):
    if num_token_non_padded is None:
        return
    indices = torch.arange(0, topk_ids.shape[0], device=topk_ids.device)
    topk_ids[indices >= num_token_non_padded, :] = -1


@torch.compile(dynamic=True, backend=get_compiler_backend())
def _biased_grouped_topk_postprocess(
    topk_ids, expert_location_dispatch_info, num_token_non_padded
):
    topk_ids = topk_ids_logical_to_physical(topk_ids, expert_location_dispatch_info)
    _mask_topk_ids_padded_region(topk_ids, num_token_non_padded)
    return topk_ids


def biased_grouped_topk_gpu(
    hidden_states: torch.Tensor,
    gating_output: torch.Tensor,
    correction_bias: torch.Tensor,
    topk: int,
    renormalize: bool,
    num_expert_group: Optional[int] = None,
    topk_group: Optional[int] = None,
    num_fused_shared_experts: int = 0,
    routed_scaling_factor: Optional[float] = None,
    num_token_non_padded: Optional[torch.Tensor] = None,
    expert_location_dispatch_info: Optional[ExpertLocationDispatchInfo] = None,
    apply_routed_scaling_factor_on_output: Optional[bool] = False,
):
    assert (
        routed_scaling_factor is not None
    ), "routed_scaling_factor is required for biased_grouped_topk"
    # TODO: moe_fused_gate kernel is not supported for num_fused_shared_experts > 0 now.
    if (
        _is_cuda
        and gating_output.shape[1] // num_expert_group
        <= 32  # moe_fused_gate kernel ensure that num_experts/num_expert_group does not exceed MAX_VPT=32 now. And when kernel can handle MAX_VPT > 32, we can remove this assertion.
        and is_power_of_two(correction_bias.shape[0])
    ):
        topk_weights, topk_ids = moe_fused_gate(
            gating_output.to(dtype=torch.float32),
            correction_bias,
            num_expert_group,
            topk_group,
            topk,
            num_fused_shared_experts,
            routed_scaling_factor,
            apply_routed_scaling_factor_on_output,
        )
        # TODO merge into kernel
        if (expert_location_dispatch_info is not None) or (
            num_token_non_padded is not None
        ):
            topk_ids = _biased_grouped_topk_postprocess(
                topk_ids, expert_location_dispatch_info, num_token_non_padded
            )
        return topk_weights, topk_ids
    elif _use_aiter:
        assert not apply_routed_scaling_factor_on_output, "Not implemented"
        token = gating_output.shape[0]
        device = gating_output.device
        assert (
            hidden_states.shape[0] == gating_output.shape[0]
        ), f"Number of tokens mismatch: hidden_states.shape[0] = {hidden_states.shape[0]}, gating_output.shape[0] = {gating_output.shape[0]}"
        topk_weights = torch.empty((token, topk), dtype=torch.float32, device=device)
        topk_ids = torch.empty((token, topk), dtype=torch.int32, device=device)
        aiter_biased_grouped_topk(
            gating_output.to(dtype=torch.float32),
            correction_bias,
            topk_weights,
            topk_ids,
            num_expert_group,
            topk_group,
            renormalize,
            routed_scaling_factor,
        )
        return topk_weights, topk_ids
    else:
        return biased_grouped_topk_impl(
            hidden_states,
            gating_output,
            correction_bias,
            topk,
            renormalize,
            num_expert_group,
            topk_group,
            num_fused_shared_experts=num_fused_shared_experts,
            routed_scaling_factor=routed_scaling_factor,
            num_token_non_padded=num_token_non_padded,
            expert_location_dispatch_info=expert_location_dispatch_info,
            apply_routed_scaling_factor_on_output=apply_routed_scaling_factor_on_output,
        )


def biased_grouped_topk_cpu(
    hidden_states: torch.Tensor,
    gating_output: torch.Tensor,
    correction_bias: torch.Tensor,
    topk: int,
    renormalize: bool,
    num_expert_group: Optional[int] = None,
    topk_group: Optional[int] = None,
    compiled: bool = True,
    num_fused_shared_experts: int = 0,
    routed_scaling_factor: Optional[float] = None,
    num_token_non_padded: Optional[torch.Tensor] = None,
    expert_location_dispatch_info: Optional[ExpertLocationDispatchInfo] = None,
    apply_routed_scaling_factor_on_output: Optional[bool] = False,
):
    assert expert_location_dispatch_info is None
    assert not apply_routed_scaling_factor_on_output, "Not implemented"
    return torch.ops.sgl_kernel.biased_grouped_topk_cpu(
        hidden_states,
        gating_output,
        correction_bias,
        topk,
        renormalize,
        num_expert_group,
        topk_group,
        num_fused_shared_experts,
        routed_scaling_factor,
        num_token_non_padded,
    )


if _is_cpu and _is_cpu_amx_available:
    biased_grouped_topk = biased_grouped_topk_cpu
    grouped_topk = grouped_topk_cpu
    fused_topk_native = fused_topk_cpu
    fused_topk = fused_topk_cpu
else:
    biased_grouped_topk = biased_grouped_topk_gpu
    grouped_topk = grouped_topk_gpu
    fused_topk_native = fused_topk_torch_native


def select_experts(
    hidden_states: torch.Tensor,
    router_logits: torch.Tensor,
    topk_config: TopKConfig,
    *,
    num_token_non_padded: Optional[torch.Tensor] = None,
    expert_location_dispatch_info: Optional[ExpertLocationDispatchInfo] = None,
) -> StandardTopKOutput:

    top_k = topk_config.top_k
    use_grouped_topk = topk_config.use_grouped_topk
    topk_group = topk_config.topk_group
    num_expert_group = topk_config.num_expert_group
    renormalize = topk_config.renormalize
    num_fused_shared_experts = topk_config.num_fused_shared_experts
    custom_routing_function = topk_config.custom_routing_function
    correction_bias = topk_config.correction_bias
    torch_native = topk_config.torch_native
    routed_scaling_factor = topk_config.routed_scaling_factor
    apply_routed_scaling_factor_on_output = (
        topk_config.apply_routed_scaling_factor_on_output
    )

    router_logits, correction_bias = (
        expert_location_dispatch.transform_select_experts_inputs(
            router_logits=router_logits,
            correction_bias=correction_bias,
            info=expert_location_dispatch_info,
        )
    )

    # DeepSeek V2/V3/R1 series models use grouped_top_k
    if use_grouped_topk:
        assert topk_group is not None
        assert num_expert_group is not None
        if correction_bias is None:
            topk_weights, topk_ids = grouped_topk(
                hidden_states=hidden_states,
                gating_output=router_logits,
                topk=top_k,
                renormalize=renormalize,
                num_expert_group=num_expert_group,
                topk_group=topk_group,
                num_fused_shared_experts=num_fused_shared_experts,
                routed_scaling_factor=routed_scaling_factor,
                num_token_non_padded=num_token_non_padded,
                expert_location_dispatch_info=expert_location_dispatch_info,
                apply_routed_scaling_factor_on_output=apply_routed_scaling_factor_on_output,
            )
        else:
            topk_weights, topk_ids = biased_grouped_topk(
                hidden_states=hidden_states,
                gating_output=router_logits,
                correction_bias=correction_bias,
                topk=top_k,
                renormalize=renormalize,
                num_expert_group=num_expert_group,
                topk_group=topk_group,
                num_fused_shared_experts=num_fused_shared_experts,
                routed_scaling_factor=routed_scaling_factor,
                num_token_non_padded=num_token_non_padded,
                expert_location_dispatch_info=expert_location_dispatch_info,
                apply_routed_scaling_factor_on_output=apply_routed_scaling_factor_on_output,
            )
    elif torch_native and custom_routing_function is None:
        assert (
            num_token_non_padded is None
        ), "num_token_non_padded is not yet supported in fused_topk_native"
        assert expert_location_dispatch_info is None
        assert not apply_routed_scaling_factor_on_output, "Not implemented"
        topk_weights, topk_ids = fused_topk_native(
            hidden_states=hidden_states,
            gating_output=router_logits,
            topk=top_k,
            renormalize=renormalize,
        )
    elif custom_routing_function is None:
        assert not apply_routed_scaling_factor_on_output, "Not implemented"
        # Qwen3MOE uses fused_topk
        topk_weights, topk_ids = fused_topk(
            hidden_states=hidden_states,
            gating_output=router_logits,
            topk=top_k,
            renormalize=renormalize,
            num_token_non_padded=num_token_non_padded,
            expert_location_dispatch_info=expert_location_dispatch_info,
        )
    else:
        assert (
            num_token_non_padded is None
        ), "num_token_non_padded is not yet supported in custom_routing_function"
        assert expert_location_dispatch_info is None
        assert not apply_routed_scaling_factor_on_output, "Not implemented"
        topk_weights, topk_ids = custom_routing_function(
            hidden_states=hidden_states,
            gating_output=router_logits,
            topk=top_k,
            renormalize=renormalize,
        )

    get_global_expert_distribution_recorder().on_select_experts(topk_ids=topk_ids)

    return StandardTopKOutput(topk_weights, topk_ids, router_logits)<|MERGE_RESOLUTION|>--- conflicted
+++ resolved
@@ -198,12 +198,8 @@
         scoring_func: str = "softmax",
         correction_bias: Optional[torch.Tensor] = None,
         routed_scaling_factor: Optional[float] = None,
-<<<<<<< HEAD
+        apply_routed_scaling_factor_on_output: Optional[bool] = False,
         output_format: Optional[TopKOutputFormat] = None,
-=======
-        apply_routed_scaling_factor_on_output: Optional[bool] = False,
-        force_topk: bool = False,
->>>>>>> 97a38ee8
     ):
         # NOTE: scoring_func is not used for now, but we keep it for future use
         # see https://github.com/sgl-project/sglang/pull/4505 for more details
@@ -222,15 +218,11 @@
             custom_routing_function=custom_routing_function,
             correction_bias=correction_bias,
             routed_scaling_factor=routed_scaling_factor,
-<<<<<<< HEAD
+            apply_routed_scaling_factor_on_output=apply_routed_scaling_factor_on_output,
             output_format=output_format,
-=======
-            apply_routed_scaling_factor_on_output=apply_routed_scaling_factor_on_output,
->>>>>>> 97a38ee8
         )
 
         self.use_triton_kernels = get_moe_runner_backend().is_triton_kernel()
-        self.force_topk = force_topk
 
     def forward_native(
         self,
@@ -277,14 +269,7 @@
                 sm_first=not self.topk_config.renormalize,
             )
             return TritonKernelTopKOutput(routing_data, gather_idx, scatter_idx)
-<<<<<<< HEAD
         elif output_format == TopKOutputFormat.BYPASSED:
-=======
-        elif not self.force_topk and (
-            should_use_flashinfer_trtllm_moe()
-            or get_moe_runner_backend().is_flashinfer_mxfp4()
-        ):
->>>>>>> 97a38ee8
             return BypassedTopKOutput(
                 hidden_states=hidden_states,
                 router_logits=router_logits,
