# Copyright 2023-2024 SGLang Team
# Licensed under the Apache License, Version 2.0 (the "License");
# you may not use this file except in compliance with the License.
# You may obtain a copy of the License at
#
#     http://www.apache.org/licenses/LICENSE-2.0
#
# Unless required by applicable law or agreed to in writing, software
# distributed under the License is distributed on an "AS IS" BASIS,
# WITHOUT WARRANTIES OR CONDITIONS OF ANY KIND, either express or implied.
# See the License for the specific language governing permissions and
# limitations under the License.
# ==============================================================================
"""
The entry point of inference server. (SRT = SGLang Runtime)

This file implements HTTP APIs for the inference engine via fastapi.
"""

import asyncio
import dataclasses
import json
import logging
import multiprocessing as multiprocessing
import os
import threading
import time
from http import HTTPStatus
from typing import AsyncIterator, Callable, Dict, Optional

# Fix a bug of Python threading
setattr(threading, "_register_atexit", lambda *args, **kwargs: None)

from contextlib import asynccontextmanager

import numpy as np
import orjson
import requests
import uvicorn
import uvloop
from fastapi import FastAPI, File, Form, Request, UploadFile
from fastapi.middleware.cors import CORSMiddleware
from fastapi.responses import ORJSONResponse, Response, StreamingResponse

from sglang.srt.entrypoints.engine import _launch_subprocesses
from sglang.srt.function_call_parser import FunctionCallParser
from sglang.srt.managers.io_struct import (
    CloseSessionReqInput,
    ConfigureLoggingReq,
    EmbeddingReqInput,
    GenerateReqInput,
    GetWeightsByNameReqInput,
    InitWeightsUpdateGroupReqInput,
    OpenSessionReqInput,
    ParseFunctionCallReq,
    ProfileReqInput,
    ReleaseMemoryOccupationReqInput,
    ResumeMemoryOccupationReqInput,
    SeparateReasoningReqInput,
    SetInternalStateReq,
    UpdateWeightFromDiskReqInput,
    UpdateWeightsFromDistributedReqInput,
    VertexGenerateReqInput,
)
from sglang.srt.managers.tokenizer_manager import TokenizerManager
from sglang.srt.metrics.func_timer import enable_func_timer
from sglang.srt.openai_api.adapter import (
    v1_batches,
    v1_cancel_batch,
    v1_chat_completions,
    v1_completions,
    v1_delete_file,
    v1_embeddings,
    v1_files_create,
    v1_retrieve_batch,
    v1_retrieve_file,
    v1_retrieve_file_content,
)
from sglang.srt.openai_api.protocol import ModelCard, ModelList
from sglang.srt.reasoning_parser import ReasoningParser
from sglang.srt.server_args import ServerArgs
from sglang.srt.utils import (
    add_api_key_middleware,
    add_prometheus_middleware,
    delete_directory,
    kill_process_tree,
    set_uvicorn_logging_configs,
)
from sglang.srt.warmup import execute_warmups
from sglang.utils import get_exception_traceback
from sglang.version import __version__

logger = logging.getLogger(__name__)
asyncio.set_event_loop_policy(uvloop.EventLoopPolicy())


# Store global states
@dataclasses.dataclass
class _GlobalState:
    tokenizer_manager: TokenizerManager
    scheduler_info: Dict


_global_state: Optional[_GlobalState] = None


def set_global_state(global_state: _GlobalState):
    global _global_state
    _global_state = global_state


@asynccontextmanager
async def lifespan(fast_api_app: FastAPI):
    server_args: ServerArgs = fast_api_app.server_args
    if server_args.warmups is not None:
        await execute_warmups(
            server_args.warmups.split(","), _global_state.tokenizer_manager
        )
        logger.info("Warmup ended")

    warmup_thread = getattr(fast_api_app, "warmup_thread", None)
    if warmup_thread is not None:
        warmup_thread.start()
    yield


# Fast API
app = FastAPI(lifespan=lifespan)
app.add_middleware(
    CORSMiddleware,
    allow_origins=["*"],
    allow_credentials=True,
    allow_methods=["*"],
    allow_headers=["*"],
)

HEALTH_CHECK_TIMEOUT = int(os.getenv("SGLANG_HEALTH_CHECK_TIMEOUT", 20))


##### Native API endpoints #####


@app.get("/health")
async def health() -> Response:
    """Check the health of the http server."""
    return Response(status_code=200)


@app.get("/health_generate")
async def health_generate(request: Request) -> Response:
    """Check the health of the inference server by generating one token."""

    sampling_params = {"max_new_tokens": 1, "temperature": 0.0}
    rid = f"HEALTH_CHECK_{time.time()}"

    if _global_state.tokenizer_manager.is_image_gen:
        raise NotImplementedError()
    elif _global_state.tokenizer_manager.is_generation:
        gri = GenerateReqInput(
            rid=rid,
            input_ids=[0],
            sampling_params=sampling_params,
            log_metrics=False,
        )
    else:
        gri = EmbeddingReqInput(
            rid=rid, input_ids=[0], sampling_params=sampling_params, log_metrics=False
        )

    async def gen():
        async for _ in _global_state.tokenizer_manager.generate_request(gri, request):
            break

    tic = time.time()
    task = asyncio.create_task(gen())
    while time.time() < tic + HEALTH_CHECK_TIMEOUT:
        await asyncio.sleep(1)
        if _global_state.tokenizer_manager.last_receive_tstamp > tic:
            task.cancel()
            _global_state.tokenizer_manager.rid_to_state.pop(rid, None)
            return Response(status_code=200)

    task.cancel()
    tic_time = time.strftime("%H:%M:%S", time.localtime(tic))
    last_receive_time = time.strftime(
        "%H:%M:%S", time.localtime(_global_state.tokenizer_manager.last_receive_tstamp)
    )
    logger.error(
        f"Health check failed. Server couldn't get a response from detokenizer for last "
        f"{HEALTH_CHECK_TIMEOUT} seconds. tic start time: {tic_time}. "
        f"last_heartbeat time: {last_receive_time}"
    )
    _global_state.tokenizer_manager.rid_to_state.pop(rid, None)
    return Response(status_code=503)


@app.get("/get_model_info")
async def get_model_info():
    """Get the model information."""
    result = {
        "model_path": _global_state.tokenizer_manager.model_path,
        "tokenizer_path": _global_state.tokenizer_manager.server_args.tokenizer_path,
        "is_generation": _global_state.tokenizer_manager.is_generation,
    }
    return result


@app.get("/get_server_info")
async def get_server_info():
    internal_states = await _global_state.tokenizer_manager.get_internal_state()
    return {
        **dataclasses.asdict(_global_state.tokenizer_manager.server_args),
        **_global_state.scheduler_info,
        **internal_states,
        "version": __version__,
    }


@app.api_route("/set_internal_state", methods=["POST", "PUT"])
async def set_internal_state(obj: SetInternalStateReq, request: Request):
    res = await _global_state.tokenizer_manager.set_internal_state(obj)
    return res


# fastapi implicitly converts json in the request to obj (dataclass)
@app.api_route("/generate", methods=["POST", "PUT"])
async def generate_request(obj: GenerateReqInput, request: Request):
    """Handle a generate request."""
    if obj.stream:

        async def stream_results() -> AsyncIterator[bytes]:
            try:
                async for out in _global_state.tokenizer_manager.generate_request(
                    obj, request
                ):
                    yield b"data: " + orjson.dumps(
                        out, option=orjson.OPT_NON_STR_KEYS
                    ) + b"\n\n"
            except ValueError as e:
                out = {"error": {"message": str(e)}}
                logger.error(f"Error: {e}")
                yield b"data: " + orjson.dumps(
                    out, option=orjson.OPT_NON_STR_KEYS
                ) + b"\n\n"
            yield b"data: [DONE]\n\n"

        return StreamingResponse(
            stream_results(),
            media_type="text/event-stream",
            background=_global_state.tokenizer_manager.create_abort_task(obj),
        )
    else:
        try:
            ret = await _global_state.tokenizer_manager.generate_request(
                obj, request
            ).__anext__()
            return ret
        except ValueError as e:
            logger.error(f"Error: {e}")
            return _create_error_response(e)


@app.api_route("/generate_from_file", methods=["POST"])
async def generate_from_file_request(file: UploadFile, request: Request):
    """Handle a generate request, this is purely to work with input_embeds."""
    content = await file.read()
    input_embeds = json.loads(content.decode("utf-8"))

    obj = GenerateReqInput(
        input_embeds=input_embeds,
        sampling_params={
            "repetition_penalty": 1.2,
            "temperature": 0.2,
            "max_new_tokens": 512,
        },
    )

    try:
        ret = await _global_state.generate_request(obj, request).__anext__()
        return ret
    except ValueError as e:
        logger.error(f"Error: {e}")
        return _create_error_response(e)


@app.api_route("/encode", methods=["POST", "PUT"])
async def encode_request(obj: EmbeddingReqInput, request: Request):
    """Handle an embedding request."""
    try:
        ret = await _global_state.tokenizer_manager.generate_request(
            obj, request
        ).__anext__()
        return ret
    except ValueError as e:
        return _create_error_response(e)


@app.api_route("/classify", methods=["POST", "PUT"])
async def classify_request(obj: EmbeddingReqInput, request: Request):
    """Handle a reward model request. Now the arguments and return values are the same as embedding models."""
    try:
        ret = await _global_state.tokenizer_manager.generate_request(
            obj, request
        ).__anext__()
        return ret
    except ValueError as e:
        return _create_error_response(e)


@app.api_route("/flush_cache", methods=["GET", "POST"])
async def flush_cache():
    """Flush the radix cache."""
    _global_state.tokenizer_manager.flush_cache()
    return Response(
        content="Cache flushed.\nPlease check backend logs for more details. "
        "(When there are running or waiting requests, the operation will not be performed.)\n",
        status_code=200,
    )


@app.api_route("/start_profile", methods=["GET", "POST"])
async def start_profile_async(obj: Optional[ProfileReqInput] = None):
    """Start profiling."""
    if obj is None:
        obj = ProfileReqInput()

    await _global_state.tokenizer_manager.start_profile(
        obj.output_dir, obj.num_steps, obj.activities
    )
    return Response(
        content="Start profiling.\n",
        status_code=200,
    )


@app.api_route("/stop_profile", methods=["GET", "POST"])
async def stop_profile_async():
    """Stop profiling."""
    await _global_state.tokenizer_manager.stop_profile()
    return Response(
        content="Stop profiling. This will take some time.\n",
        status_code=200,
    )


@app.api_route("/start_expert_distribution_record", methods=["GET", "POST"])
async def start_expert_distribution_record_async():
    """Start recording the expert distribution. Clear the previous record if any."""
    await _global_state.tokenizer_manager.start_expert_distribution_record()
    return Response(
        content="Start recording the expert distribution.\n",
        status_code=200,
    )


@app.api_route("/stop_expert_distribution_record", methods=["GET", "POST"])
async def stop_expert_distribution_record_async():
    """Stop recording the expert distribution."""
    await _global_state.tokenizer_manager.stop_expert_distribution_record()
    return Response(
        content="Stop recording the expert distribution.\n",
        status_code=200,
    )


@app.api_route("/dump_expert_distribution_record", methods=["GET", "POST"])
async def dump_expert_distribution_record_async():
    """Dump expert distribution record."""
    await _global_state.tokenizer_manager.dump_expert_distribution_record()
    return Response(
        content="Dump expert distribution record.\n",
        status_code=200,
    )


@app.post("/update_weights_from_disk")
async def update_weights_from_disk(obj: UpdateWeightFromDiskReqInput, request: Request):
    """Update the weights from disk inplace without re-launching the server."""
    success, message, num_paused_requests = (
        await _global_state.tokenizer_manager.update_weights_from_disk(obj, request)
    )
    content = {
        "success": success,
        "message": message,
        "num_paused_requests": num_paused_requests,
    }
    if success:
        return ORJSONResponse(
            content,
            status_code=HTTPStatus.OK,
        )
    else:
        return ORJSONResponse(
            content,
            status_code=HTTPStatus.BAD_REQUEST,
        )


@app.post("/init_weights_update_group")
async def init_weights_update_group(
    obj: InitWeightsUpdateGroupReqInput, request: Request
):
    """Initialize the parameter update group."""
    success, message = await _global_state.tokenizer_manager.init_weights_update_group(
        obj, request
    )
    content = {"success": success, "message": message}
    if success:
        return ORJSONResponse(content, status_code=200)
    else:
        return ORJSONResponse(content, status_code=HTTPStatus.BAD_REQUEST)


@app.post("/update_weights_from_distributed")
async def update_weights_from_distributed(
    obj: UpdateWeightsFromDistributedReqInput, request: Request
):
    """Update model parameter from distributed online."""
    success, message = (
        await _global_state.tokenizer_manager.update_weights_from_distributed(
            obj, request
        )
    )
    content = {"success": success, "message": message}
    if success:
        return ORJSONResponse(content, status_code=200)
    else:
        return ORJSONResponse(content, status_code=HTTPStatus.BAD_REQUEST)


@app.api_route("/get_weights_by_name", methods=["GET", "POST"])
async def get_weights_by_name(obj: GetWeightsByNameReqInput, request: Request):
    """Get model parameter by name."""
    try:
        ret = await _global_state.tokenizer_manager.get_weights_by_name(obj, request)
        if ret is None:
            return _create_error_response("Get parameter by name failed")
        else:
            return ORJSONResponse(ret, status_code=200)
    except Exception as e:
        return _create_error_response(e)


@app.api_route("/release_memory_occupation", methods=["GET", "POST"])
async def release_memory_occupation(
    obj: ReleaseMemoryOccupationReqInput, request: Request
):
    """Release GPU memory occupation temporarily."""
    try:
        await _global_state.tokenizer_manager.release_memory_occupation(obj, request)
    except Exception as e:
        return _create_error_response(e)


@app.api_route("/resume_memory_occupation", methods=["GET", "POST"])
async def resume_memory_occupation(
    obj: ResumeMemoryOccupationReqInput, request: Request
):
    """Resume GPU memory occupation."""
    try:
        await _global_state.tokenizer_manager.resume_memory_occupation(obj, request)
    except Exception as e:
        return _create_error_response(e)


@app.api_route("/open_session", methods=["GET", "POST"])
async def open_session(obj: OpenSessionReqInput, request: Request):
    """Open a session, and return its unique session id."""
    try:
        session_id = await _global_state.tokenizer_manager.open_session(obj, request)
        if session_id is None:
            raise Exception(
                "Failed to open the session. Check if a session with the same id is still open."
            )
        return session_id
    except Exception as e:
        return _create_error_response(e)


@app.api_route("/close_session", methods=["GET", "POST"])
async def close_session(obj: CloseSessionReqInput, request: Request):
    """Close the session."""
    try:
        await _global_state.tokenizer_manager.close_session(obj, request)
        return Response(status_code=200)
    except Exception as e:
        return _create_error_response(e)


@app.api_route("/configure_logging", methods=["GET", "POST"])
async def configure_logging(obj: ConfigureLoggingReq, request: Request):
    """Configure the request logging options."""
    _global_state.tokenizer_manager.configure_logging(obj)
    return Response(status_code=200)


@app.post("/parse_function_call")
async def parse_function_call_request(obj: ParseFunctionCallReq, request: Request):
    """
    A native API endpoint to parse function calls from a text.
    """
    # 1) Initialize the parser based on the request body
    parser = FunctionCallParser(tools=obj.tools, tool_call_parser=obj.tool_call_parser)

    # 2) Call the non-stream parsing method (non-stream)
    normal_text, calls = parser.parse_non_stream(obj.text)

    # 3) Organize the response content
    response_data = {
        "normal_text": normal_text,
        "calls": [
            call.model_dump() for call in calls
        ],  # Convert pydantic objects to dictionaries
    }

    return ORJSONResponse(content=response_data, status_code=200)


@app.post("/separate_reasoning")
async def separate_reasoning_request(obj: SeparateReasoningReqInput, request: Request):
    """
    A native API endpoint to separate reasoning from a text.
    """
    # 1) Initialize the parser based on the request body
    parser = ReasoningParser(model_type=obj.reasoning_parser)

    # 2) Call the non-stream parsing method (non-stream)
    reasoning_text, normal_text = parser.parse_non_stream(obj.text)

    # 3) Organize the response content
    response_data = {
        "reasoning_text": reasoning_text,
        "text": normal_text,
    }

    return ORJSONResponse(content=response_data, status_code=200)


##### OpenAI-compatible API endpoints #####


@app.post("/v1/completions")
async def openai_v1_completions(raw_request: Request):
    return await v1_completions(_global_state.tokenizer_manager, raw_request)


@app.post("/v1/chat/completions")
async def openai_v1_chat_completions(raw_request: Request):
    return await v1_chat_completions(_global_state.tokenizer_manager, raw_request)


@app.post("/v1/embeddings", response_class=ORJSONResponse)
async def openai_v1_embeddings(raw_request: Request):
    response = await v1_embeddings(_global_state.tokenizer_manager, raw_request)
    return response


@app.get("/v1/models", response_class=ORJSONResponse)
def available_models():
    """Show available models."""
    served_model_names = [_global_state.tokenizer_manager.served_model_name]
    model_cards = []
    for served_model_name in served_model_names:
        model_cards.append(
            ModelCard(
                id=served_model_name,
                root=served_model_name,
                max_model_len=_global_state.tokenizer_manager.model_config.context_len,
            )
        )
    return ModelList(data=model_cards)


@app.post("/v1/files")
async def openai_v1_files(file: UploadFile = File(...), purpose: str = Form("batch")):
    return await v1_files_create(
        file, purpose, _global_state.tokenizer_manager.server_args.file_storage_path
    )


@app.delete("/v1/files/{file_id}")
async def delete_file(file_id: str):
    # https://platform.openai.com/docs/api-reference/files/delete
    return await v1_delete_file(file_id)


@app.post("/v1/batches")
async def openai_v1_batches(raw_request: Request):
    return await v1_batches(_global_state.tokenizer_manager, raw_request)


@app.post("/v1/batches/{batch_id}/cancel")
async def cancel_batches(batch_id: str):
    # https://platform.openai.com/docs/api-reference/batch/cancel
    return await v1_cancel_batch(_global_state.tokenizer_manager, batch_id)


@app.get("/v1/batches/{batch_id}")
async def retrieve_batch(batch_id: str):
    return await v1_retrieve_batch(batch_id)


@app.get("/v1/files/{file_id}")
async def retrieve_file(file_id: str):
    # https://platform.openai.com/docs/api-reference/files/retrieve
    return await v1_retrieve_file(file_id)


@app.get("/v1/files/{file_id}/content")
async def retrieve_file_content(file_id: str):
    # https://platform.openai.com/docs/api-reference/files/retrieve-contents
    return await v1_retrieve_file_content(file_id)


## SageMaker API
@app.get("/ping")
async def sagemaker_health() -> Response:
    """Check the health of the http server."""
    return Response(status_code=200)


@app.post("/invocations")
async def sagemaker_chat_completions(raw_request: Request):
    return await v1_chat_completions(_global_state.tokenizer_manager, raw_request)


## Vertex AI API
@app.post(os.environ.get("AIP_PREDICT_ROUTE", "/vertex_generate"))
async def vertex_generate(vertex_req: VertexGenerateReqInput, raw_request: Request):
    if not vertex_req.instances:
        return []
    inputs = {}
    for input_key in ("text", "input_ids", "input_embeds"):
        if vertex_req.instances[0].get(input_key):
            inputs[input_key] = [
                instance.get(input_key) for instance in vertex_req.instances
            ]
            break
    image_data = [
        instance.get("image_data")
        for instance in vertex_req.instances
        if instance.get("image_data") is not None
    ] or None
    req = GenerateReqInput(
        **inputs,
        image_data=image_data,
        **(vertex_req.parameters or {}),
    )
    ret = await generate_request(req, raw_request)
    return ORJSONResponse({"predictions": ret})


def _create_error_response(e):
    return ORJSONResponse(
        {"error": {"message": str(e)}}, status_code=HTTPStatus.BAD_REQUEST
    )


def launch_server(
    server_args: ServerArgs,
    pipe_finish_writer: Optional[multiprocessing.connection.Connection] = None,
    launch_callback: Optional[Callable[[], None]] = None,
):
    """
    Launch SRT (SGLang Runtime) Server.

    The SRT server consists of an HTTP server and an SRT engine.

    - HTTP server: A FastAPI server that routes requests to the engine.
    - The engine consists of three components:
        1. TokenizerManager: Tokenizes the requests and sends them to the scheduler.
        2. Scheduler (subprocess): Receives requests from the Tokenizer Manager, schedules batches, forwards them, and sends the output tokens to the Detokenizer Manager.
        3. DetokenizerManager (subprocess): Detokenizes the output tokens and sends the result back to the Tokenizer Manager.

    Note:
    1. The HTTP server, Engine, and TokenizerManager both run in the main process.
    2. Inter-process communication is done through IPC (each process uses a different port) via the ZMQ library.
    """
    tokenizer_manager, scheduler_info = _launch_subprocesses(server_args=server_args)
    set_global_state(
        _GlobalState(
            tokenizer_manager=tokenizer_manager,
            scheduler_info=scheduler_info,
        )
    )

    # Add api key authorization
    if server_args.api_key:
        add_api_key_middleware(app, server_args.api_key)

    # Add prometheus middleware
    if server_args.enable_metrics:
        add_prometheus_middleware(app)
        enable_func_timer()

    # Send a warmup request - we will create the thread launch it
    # in the lifespan after all other warmups have fired.
    warmup_thread = threading.Thread(
        target=_wait_and_warmup,
        args=(
            server_args,
            pipe_finish_writer,
            _global_state.tokenizer_manager.image_token_id,
            launch_callback,
        ),
    )
    app.warmup_thread = warmup_thread

    try:
        # Update logging configs
        set_uvicorn_logging_configs()
        app.server_args = server_args
        # Listen for HTTP requests
        uvicorn.run(
            app,
            host=server_args.host,
            port=server_args.port,
            log_level=server_args.log_level_http or server_args.log_level,
            timeout_keep_alive=5,
            loop="uvloop",
        )
    finally:
        warmup_thread.join()


def _wait_and_warmup(
    server_args: ServerArgs,
    pipe_finish_writer: Optional[multiprocessing.connection.Connection],
    image_token_text: str,
    launch_callback: Optional[Callable[[], None]] = None,
):
    headers = {}
    url = server_args.url()
    if server_args.api_key:
        headers["Authorization"] = f"Bearer {server_args.api_key}"

    # Wait until the server is launched
    success = False
    for _ in range(120):
        time.sleep(1)
        try:
            res = requests.get(url + "/get_model_info", timeout=5, headers=headers)
            assert res.status_code == 200, f"{res=}, {res.text=}"
            success = True
            break
        except (AssertionError, requests.exceptions.RequestException):
            last_traceback = get_exception_traceback()
            pass

    if not success:
        if pipe_finish_writer is not None:
            pipe_finish_writer.send(last_traceback)
        logger.error(f"Initialization failed. warmup error: {last_traceback}")
        kill_process_tree(os.getpid())
        return

    model_info = res.json()

    # Send a warmup request
    request_name = "/generate" if model_info["is_generation"] else "/encode"
    max_new_tokens = 8 if model_info["is_generation"] else 1
    json_data = {
        "sampling_params": {
            "temperature": 0,
            "max_new_tokens": max_new_tokens,
        },
    }
    if server_args.skip_tokenizer_init:
        json_data["input_ids"] = [[10, 11, 12] for _ in range(server_args.dp_size)]
<<<<<<< HEAD
    else:
        json_data["text"] = ["The capital city of France is"] * server_args.dp_size
=======
        # TODO Workaround the bug that embedding errors for list of size 1
        if server_args.dp_size == 1:
            json_data["input_ids"] = json_data["input_ids"][0]
    else:
        json_data["text"] = ["The capital city of France is"] * server_args.dp_size
        # TODO Workaround the bug that embedding errors for list of size 1
        if server_args.dp_size == 1:
            json_data["text"] = json_data["text"][0]
>>>>>>> 87fafa01

    # Debug dumping
    if server_args.debug_tensor_dump_input_file:
        json_data.pop("text", None)
        json_data["input_ids"] = np.load(
            server_args.debug_tensor_dump_input_file
        ).tolist()
        json_data["sampling_params"]["max_new_tokens"] = 0

    try:
        res = requests.post(
            url + request_name,
            json=json_data,
            headers=headers,
            timeout=600,
        )
        assert res.status_code == 200, f"{res}"
    except Exception:
        last_traceback = get_exception_traceback()
        if pipe_finish_writer is not None:
            pipe_finish_writer.send(last_traceback)
        logger.error(f"Initialization failed. warmup error: {last_traceback}")
        kill_process_tree(os.getpid())
        return

    # Debug print
    # logger.info(f"{res.json()=}")

    logger.info("The server is fired up and ready to roll!")
    if pipe_finish_writer is not None:
        pipe_finish_writer.send("ready")

    if server_args.delete_ckpt_after_loading:
        delete_directory(server_args.model_path)

    if server_args.debug_tensor_dump_input_file:
        kill_process_tree(os.getpid())

    if launch_callback is not None:
        launch_callback()<|MERGE_RESOLUTION|>--- conflicted
+++ resolved
@@ -767,10 +767,6 @@
     }
     if server_args.skip_tokenizer_init:
         json_data["input_ids"] = [[10, 11, 12] for _ in range(server_args.dp_size)]
-<<<<<<< HEAD
-    else:
-        json_data["text"] = ["The capital city of France is"] * server_args.dp_size
-=======
         # TODO Workaround the bug that embedding errors for list of size 1
         if server_args.dp_size == 1:
             json_data["input_ids"] = json_data["input_ids"][0]
@@ -779,7 +775,6 @@
         # TODO Workaround the bug that embedding errors for list of size 1
         if server_args.dp_size == 1:
             json_data["text"] = json_data["text"][0]
->>>>>>> 87fafa01
 
     # Debug dumping
     if server_args.debug_tensor_dump_input_file:
