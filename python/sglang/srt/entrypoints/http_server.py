# Copyright 2023-2024 SGLang Team
# Licensed under the Apache License, Version 2.0 (the "License");
# you may not use this file except in compliance with the License.
# You may obtain a copy of the License at
#
#     http://www.apache.org/licenses/LICENSE-2.0
#
# Unless required by applicable law or agreed to in writing, software
# distributed under the License is distributed on an "AS IS" BASIS,
# WITHOUT WARRANTIES OR CONDITIONS OF ANY KIND, either express or implied.
# See the License for the specific language governing permissions and
# limitations under the License.
# ==============================================================================
"""
The entry point of inference server. (SRT = SGLang Runtime)

This file implements HTTP APIs for the inference engine via fastapi.
"""

import asyncio
import dataclasses
import json
import logging
import multiprocessing as multiprocessing
import os
import tempfile
import threading
import time
from http import HTTPStatus
from typing import AsyncIterator, Callable, Dict, Optional
from multiprocessing import shared_memory, Lock, Value, Manager
import ctypes
import sys
# Fix a bug of Python threading
setattr(threading, "_register_atexit", lambda *args, **kwargs: None)

from contextlib import asynccontextmanager

import numpy as np
import orjson
import requests
import uvicorn
import uvloop
from fastapi import Depends, FastAPI, Request, UploadFile
from fastapi.exceptions import RequestValidationError
from fastapi.middleware.cors import CORSMiddleware
from fastapi.responses import ORJSONResponse, Response, StreamingResponse

from sglang.srt.disaggregation.utils import (
    FAKE_BOOTSTRAP_HOST,
    register_disaggregation_server,
)
from sglang.srt.entrypoints.engine import _launch_subprocesses
from sglang.srt.entrypoints.openai.protocol import (
    ChatCompletionRequest,
    CompletionRequest,
    EmbeddingRequest,
    ErrorResponse,
    ModelCard,
    ModelList,
    ScoringRequest,
    V1RerankReqInput,
)
from sglang.srt.entrypoints.openai.serving_chat import OpenAIServingChat
from sglang.srt.entrypoints.openai.serving_completions import OpenAIServingCompletion
from sglang.srt.entrypoints.openai.serving_embedding import OpenAIServingEmbedding
from sglang.srt.entrypoints.openai.serving_rerank import OpenAIServingRerank
from sglang.srt.entrypoints.openai.serving_score import OpenAIServingScore
from sglang.srt.function_call.function_call_parser import FunctionCallParser
from sglang.srt.managers.io_struct import (
    AbortReq,
    CloseSessionReqInput,
    ConfigureLoggingReq,
    EmbeddingReqInput,
    GenerateReqInput,
    GetWeightsByNameReqInput,
    InitWeightsUpdateGroupReqInput,
    OpenSessionReqInput,
    ParseFunctionCallReq,
    ProfileReqInput,
    ReleaseMemoryOccupationReqInput,
    ResumeMemoryOccupationReqInput,
    SeparateReasoningReqInput,
    SetInternalStateReq,
    SlowDownReqInput,
    UpdateWeightFromDiskReqInput,
    UpdateWeightsFromDistributedReqInput,
    UpdateWeightsFromTensorReqInput,
    VertexGenerateReqInput,
)
from sglang.srt.managers.template_manager import TemplateManager
from sglang.srt.managers.tokenizer_manager import TokenizerManager
from sglang.srt.metrics.func_timer import enable_func_timer
from sglang.srt.reasoning_parser import ReasoningParser
from sglang.srt.server_args import PortArgs, ServerArgs
from sglang.srt.utils import (
    add_api_key_middleware,
    add_prometheus_middleware,
    delete_directory,
    get_bool_env_var,
    kill_process_tree,
    set_uvicorn_logging_configs,
)
from sglang.srt.warmup import execute_warmups
from sglang.utils import get_exception_traceback
from sglang.version import __version__
from sglang.srt.openai_api.adapter import load_chat_template_for_openai_api
from sglang.srt.code_completion_parser import load_completion_template_for_openai_api

logger = logging.getLogger(__name__)
asyncio.set_event_loop_policy(uvloop.EventLoopPolicy())


# Store global states
@dataclasses.dataclass
class _GlobalState:
    tokenizer_manager: TokenizerManager
    template_manager: TemplateManager
    scheduler_info: Dict


_global_state: Optional[_GlobalState] = None


def set_global_state(global_state: _GlobalState):
    global _global_state
    _global_state = global_state

def serialize_port_args(port_args: PortArgs) -> dict:
    """Serialize PortArgs into a shareable dictionary"""
    return {
        "tokenizer_ipc_name": port_args.tokenizer_ipc_name,
        "scheduler_input_ipc_name": port_args.scheduler_input_ipc_name,
        "detokenizer_ipc_name": port_args.detokenizer_ipc_name,
        "nccl_port": port_args.nccl_port,
        "rpc_ipc_name": port_args.rpc_ipc_name,
    }

def deserialize_port_args(data: dict) -> PortArgs:
    """Deserialize PortArgs from a shared dictionary"""
    return PortArgs(**data)

def serialize_server_args(server_args: ServerArgs) -> dict:
    """Serialize ServerArgs into a shareable dictionary"""
    return dataclasses.asdict(server_args)

def deserialize_server_args(data: dict) -> ServerArgs:
    """Deserialize ServerArgs from a shared dictionary"""
    return ServerArgs(**data)

def serialize_scheduler_info(scheduler_info: Dict) -> dict:
    """Serialize scheduler_info into a shareable dictionary"""
    return scheduler_info

def deserialize_scheduler_info(data: dict) -> Dict:
    """Deserialize scheduler_info from a shared dictionary"""
    return data

def write_to_shared_memory(data: dict, name: str) -> shared_memory.SharedMemory:
    """Write data to shared memory"""
    serialized = json.dumps(data).encode('utf-8')
    size = len(serialized)
    try:
        # Try to open existing shared memory
        shm = shared_memory.SharedMemory(name=name)
        # If size is insufficient, close and recreate
        if shm.size < size:
            shm.close()
            shm.unlink()
            shm = shared_memory.SharedMemory(create=True, size=size, name=name)
    except FileNotFoundError:
        # If not present, create new shared memory
        shm = shared_memory.SharedMemory(create=True, size=size, name=name)

    shm.buf[:size] = serialized
    return shm

def read_from_shared_memory(name: str) -> dict:
    """Read data from shared memory"""
    try:
        shm = shared_memory.SharedMemory(name=name)
        data = json.loads(bytes(shm.buf).decode('utf-8'))
        shm.close()
        return data
    except FileNotFoundError:
        raise FileNotFoundError(f"Shared memory {name} not found")

def get_main_process_id() -> int:
    """Get the main process ID"""
    return multiprocessing.current_process()._parent_pid

def serialize_tokenizer_mapping(mapping: Dict[int, str]) -> dict:
    """Serialize tokenizer_ipc_name mapping into a shareable dictionary"""
    return mapping

def deserialize_tokenizer_mapping(data: dict) -> Dict[int, str]:
    """Deserialize tokenizer_ipc_name mapping from a shared dictionary"""
    return data

def create_shared_lock() -> Lock:
    """Create a shared lock"""
    return Lock()

def update_tokenizer_mapping(worker_id: int, ipc_name: str, shm_name: str, lock_value: Value) -> tuple[shared_memory.SharedMemory, int]:
    """Update or create the tokenizer_ipc_name mapping"""
    with lock_value.get_lock():  # Use a shared lock to ensure inter-process synchronization
        try:
            # Try to read the existing mapping
            existing_data = read_from_shared_memory(shm_name)
            mapping = deserialize_tokenizer_mapping(existing_data)
        except FileNotFoundError:
            # If not present, create a new mapping
            mapping = {}

        # Update the mapping
        mapping[worker_id] = ipc_name
        print(f"worker_id:{worker_id}, mapping:{mapping}")

        # Write to shared memory
        shm = write_to_shared_memory(
            serialize_tokenizer_mapping(mapping),
            shm_name,
        )
        return shm, len(mapping)

@asynccontextmanager
async def lifespan(fast_api_app: FastAPI):
<<<<<<< HEAD
    server_args = getattr(fast_api_app, "server_args", None)
    if server_args is not None:
        if server_args.warmups is not None:
            await execute_warmups(
                server_args.warmups.split(","), _global_state.tokenizer_manager
            )
            logger.info("Warmup ended")

        warmup_thread = getattr(fast_api_app, "warmup_thread", None)
        if warmup_thread is not None:
            warmup_thread.start()
    else:
        pid = os.getpid()
        main_pid = get_main_process_id()
        print(f"current worker_id: {pid}, main processID: {main_pid}")

        # Read port_args, server_args, and scheduler_info from shared memory
        max_retries = 5
        retry_delay = 1  # seconds

        for retry in range(max_retries):
            try:
                port_args_data = read_from_shared_memory(f"port_args_{main_pid}")
                server_args_data = read_from_shared_memory(f"server_args_{main_pid}")
                scheduler_info_data = read_from_shared_memory(f"scheduler_info_{main_pid}")
                lock_data = read_from_shared_memory(f"mapping_lock_{main_pid}")
                break
            except FileNotFoundError as e:
                if retry < max_retries - 1:
                    print(f"Waiting for shared memory to be ready, retry {retry + 1}/{max_retries}")
                    time.sleep(retry_delay)
                else:
                    raise Exception(f"Unable to access shared memory: {e}")

        lock_value = Value(ctypes.c_int, lock_data["lock_value"])

        port_args = deserialize_port_args(port_args_data)
        server_args = deserialize_server_args(server_args_data)
        scheduler_info = deserialize_scheduler_info(scheduler_info_data)

        port_args.tokenizer_ipc_name = f"ipc://{tempfile.NamedTemporaryFile(delete=False).name}"

        # Use a shared lock to update the tokenizer_ipc_name mapping
        tokenizer_mapping_shm, mapping_len = update_tokenizer_mapping(
            pid,
            port_args.tokenizer_ipc_name,
            f"tokenizer_mapping_{main_pid}",
            lock_value
        )

        # Launch tokenizer process
        tokenizer_manager = TokenizerManager(server_args, port_args)
        if server_args.chat_template:
            load_chat_template_for_openai_api(
                tokenizer_manager, server_args.chat_template, server_args.model_path
            )
        if server_args.completion_template:
            load_completion_template_for_openai_api(server_args.completion_template)
        tokenizer_manager.max_req_input_len = scheduler_info["max_req_input_len"]
        set_global_state(
            _GlobalState(
                tokenizer_manager=tokenizer_manager,
                scheduler_info=scheduler_info,
            )
=======
    server_args: ServerArgs = fast_api_app.server_args

    # Initialize OpenAI serving handlers
    fast_api_app.state.openai_serving_completion = OpenAIServingCompletion(
        _global_state.tokenizer_manager, _global_state.template_manager
    )
    fast_api_app.state.openai_serving_chat = OpenAIServingChat(
        _global_state.tokenizer_manager, _global_state.template_manager
    )
    fast_api_app.state.openai_serving_embedding = OpenAIServingEmbedding(
        _global_state.tokenizer_manager, _global_state.template_manager
    )
    fast_api_app.state.openai_serving_score = OpenAIServingScore(
        _global_state.tokenizer_manager
    )
    fast_api_app.state.openai_serving_rerank = OpenAIServingRerank(
        _global_state.tokenizer_manager
    )

    if server_args.warmups is not None:
        await execute_warmups(
            server_args.warmups.split(","), _global_state.tokenizer_manager
>>>>>>> 0e05fe8c
        )

        print(f"mapping_length={mapping_len},worker_num={server_args.worker_num}")
        # Check if all workers have registered

        if server_args.warmups is not None:
            logger.info("Warmup started")
            await execute_warmups(
                server_args.warmups.split(","), _global_state.tokenizer_manager
            )
            logger.info("Warmup ended")
        # wait for detokenizer manager to register zmq
        time.sleep(12)
        logger.info("warmup_thread start")
        print(f"warmup_thread start p")

        # Create a warmup thread for each worker
        warmup_thread = threading.Thread(
            target=_wait_and_warmup,
            args=(
                server_args,
                None,  # pipe_finish_writer not needed in worker
                _global_state.tokenizer_manager.image_token_id,
                None,  # launch_callback not needed in worker
            ),
        )
        print(f"warmup_thread start warmup_thread={warmup_thread}")
        warmup_thread.start()

        print(f"worker {pid} started")
    try:
        yield
    finally:
        if server_args.worker_num > 1:
            print(f"worker {pid} ending")
            # Clean up shared memory
            try:
                if "warmup_thread" in locals() and warmup_thread.is_alive():
                    warmup_thread.join()
                with lock_value.get_lock():  # Use a shared lock to ensure inter-process synchronization during cleanup
                    tokenizer_mapping_shm.close()
                    # Check if other workers are still using this mapping
                    try:
                        mapping = deserialize_tokenizer_mapping(read_from_shared_memory(f"tokenizer_mapping_{main_pid}"))
                        if len(mapping) <= 1:  # If only the current worker is using it
                            tokenizer_mapping_shm.unlink()
                    except FileNotFoundError:
                        pass
            except Exception as e:
                print(f"Error when cleaning up shared memory: {e}")
            print(f"worker {pid} ended")


# Fast API
app = FastAPI(
    lifespan=lifespan,
    openapi_url=None if get_bool_env_var("DISABLE_OPENAPI_DOC") else "/openapi.json",
)
app.add_middleware(
    CORSMiddleware,
    allow_origins=["*"],
    allow_credentials=True,
    allow_methods=["*"],
    allow_headers=["*"],
)


# Custom exception handlers to change validation error status codes
@app.exception_handler(RequestValidationError)
async def validation_exception_handler(request: Request, exc: RequestValidationError):
    """Override FastAPI's default 422 validation error with 400"""
    exc_str = str(exc)
    errors_str = str(exc.errors())

    if errors_str and errors_str != exc_str:
        message = f"{exc_str} {errors_str}"
    else:
        message = exc_str

    err = ErrorResponse(
        message=message,
        type=HTTPStatus.BAD_REQUEST.phrase,
        code=HTTPStatus.BAD_REQUEST.value,
    )

    return ORJSONResponse(
        status_code=400,
        content=err.model_dump(),
    )


async def validate_json_request(raw_request: Request):
    """Validate that the request content-type is application/json."""
    content_type = raw_request.headers.get("content-type", "").lower()
    media_type = content_type.split(";", maxsplit=1)[0]
    if media_type != "application/json":
        raise RequestValidationError(
            errors=[
                {
                    "loc": ["header", "content-type"],
                    "msg": "Unsupported Media Type: Only 'application/json' is allowed",
                    "type": "value_error",
                }
            ]
        )


HEALTH_CHECK_TIMEOUT = int(os.getenv("SGLANG_HEALTH_CHECK_TIMEOUT", 20))


##### Native API endpoints #####


@app.get("/health")
async def health() -> Response:
    """Check the health of the http server."""
    return Response(status_code=200)


@app.get("/health_generate")
async def health_generate(request: Request) -> Response:
    """Check the health of the inference server by generating one token."""

    sampling_params = {"max_new_tokens": 1, "temperature": 0.0}
    rid = f"HEALTH_CHECK_{time.time()}"

    if _global_state.tokenizer_manager.is_image_gen:
        raise NotImplementedError()
    elif _global_state.tokenizer_manager.is_generation:
        gri = GenerateReqInput(
            rid=rid,
            input_ids=[0],
            sampling_params=sampling_params,
            log_metrics=False,
        )
    else:
        gri = EmbeddingReqInput(
            rid=rid, input_ids=[0], sampling_params=sampling_params, log_metrics=False
        )

    async def gen():
        async for _ in _global_state.tokenizer_manager.generate_request(gri, request):
            break

    tic = time.perf_counter()
    task = asyncio.create_task(gen())
    while time.perf_counter() < tic + HEALTH_CHECK_TIMEOUT:
        await asyncio.sleep(1)
        if _global_state.tokenizer_manager.last_receive_tstamp > tic:
            task.cancel()
            _global_state.tokenizer_manager.rid_to_state.pop(rid, None)
            _global_state.tokenizer_manager.health_check_failed = False
            return Response(status_code=200)

    task.cancel()
    tic_time = time.strftime("%H:%M:%S", time.localtime(tic))
    last_receive_time = time.strftime(
        "%H:%M:%S", time.localtime(_global_state.tokenizer_manager.last_receive_tstamp)
    )
    logger.error(
        f"Health check failed. Server couldn't get a response from detokenizer for last "
        f"{HEALTH_CHECK_TIMEOUT} seconds. tic start time: {tic_time}. "
        f"last_heartbeat time: {last_receive_time}"
    )
    _global_state.tokenizer_manager.rid_to_state.pop(rid, None)
    _global_state.tokenizer_manager.health_check_failed = True
    return Response(status_code=503)


@app.get("/get_model_info")
async def get_model_info():
    """Get the model information."""
    result = {
        "model_path": _global_state.tokenizer_manager.model_path,
        "tokenizer_path": _global_state.tokenizer_manager.server_args.tokenizer_path,
        "is_generation": _global_state.tokenizer_manager.is_generation,
    }
    return result


@app.get("/get_server_info")
async def get_server_info():
    internal_states = await _global_state.tokenizer_manager.get_internal_state()
    return {
        **dataclasses.asdict(_global_state.tokenizer_manager.server_args),
        **_global_state.scheduler_info,
        "internal_states": internal_states,
        "version": __version__,
    }


@app.get("/get_load")
async def get_load():
    return await _global_state.tokenizer_manager.get_load()


@app.api_route("/set_internal_state", methods=["POST", "PUT"])
async def set_internal_state(obj: SetInternalStateReq, request: Request):
    res = await _global_state.tokenizer_manager.set_internal_state(obj)
    return res


# fastapi implicitly converts json in the request to obj (dataclass)
@app.api_route("/generate", methods=["POST", "PUT"])
async def generate_request(obj: GenerateReqInput, request: Request):
    """Handle a generate request."""
    if obj.stream:

        async def stream_results() -> AsyncIterator[bytes]:
            try:
                async for out in _global_state.tokenizer_manager.generate_request(
                    obj, request
                ):
                    yield b"data: " + orjson.dumps(
                        out, option=orjson.OPT_NON_STR_KEYS
                    ) + b"\n\n"
            except ValueError as e:
                out = {"error": {"message": str(e)}}
                logger.error(f"[http_server] Error: {e}")
                yield b"data: " + orjson.dumps(
                    out, option=orjson.OPT_NON_STR_KEYS
                ) + b"\n\n"
            yield b"data: [DONE]\n\n"

        return StreamingResponse(
            stream_results(),
            media_type="text/event-stream",
            background=_global_state.tokenizer_manager.create_abort_task(obj),
        )
    else:
        try:
            ret = await _global_state.tokenizer_manager.generate_request(
                obj, request
            ).__anext__()
            return ret
        except ValueError as e:
            logger.error(f"[http_server] Error: {e}")
            return _create_error_response(e)


@app.api_route("/generate_from_file", methods=["POST"])
async def generate_from_file_request(file: UploadFile, request: Request):
    """Handle a generate request, this is purely to work with input_embeds."""
    content = await file.read()
    input_embeds = json.loads(content.decode("utf-8"))

    obj = GenerateReqInput(
        input_embeds=input_embeds,
        sampling_params={
            "repetition_penalty": 1.2,
            "temperature": 0.2,
            "max_new_tokens": 512,
        },
    )

    try:
        ret = await _global_state.tokenizer_manager.generate_request(
            obj, request
        ).__anext__()
        return ret
    except ValueError as e:
        logger.error(f"Error: {e}")
        return _create_error_response(e)


@app.api_route("/encode", methods=["POST", "PUT"])
async def encode_request(obj: EmbeddingReqInput, request: Request):
    """Handle an embedding request."""
    try:
        ret = await _global_state.tokenizer_manager.generate_request(
            obj, request
        ).__anext__()
        return ret
    except ValueError as e:
        return _create_error_response(e)


@app.api_route("/classify", methods=["POST", "PUT"])
async def classify_request(obj: EmbeddingReqInput, request: Request):
    """Handle a reward model request. Now the arguments and return values are the same as embedding models."""
    try:
        ret = await _global_state.tokenizer_manager.generate_request(
            obj, request
        ).__anext__()
        return ret
    except ValueError as e:
        return _create_error_response(e)


@app.api_route(
    "/v1/rerank", methods=["POST", "PUT"], dependencies=[Depends(validate_json_request)]
)
async def v1_rerank_request(request: V1RerankReqInput, raw_request: Request):
    """Endpoint for reranking documents based on query relevance."""
    return await raw_request.app.state.openai_serving_rerank.handle_request(
        request, raw_request
    )


@app.api_route("/flush_cache", methods=["GET", "POST"])
async def flush_cache():
    """Flush the radix cache."""
    ret = await _global_state.tokenizer_manager.flush_cache()
    return Response(
        content="Cache flushed.\nPlease check backend logs for more details. "
        "(When there are running or waiting requests, the operation will not be performed.)\n",
        status_code=200 if ret.success else HTTPStatus.BAD_REQUEST,
    )


@app.api_route("/start_profile", methods=["GET", "POST"])
async def start_profile_async(obj: Optional[ProfileReqInput] = None):
    """Start profiling."""
    if obj is None:
        obj = ProfileReqInput()

    await _global_state.tokenizer_manager.start_profile(
        output_dir=obj.output_dir,
        num_steps=obj.num_steps,
        activities=obj.activities,
        with_stack=obj.with_stack,
        record_shapes=obj.record_shapes,
        profile_by_stage=obj.profile_by_stage,
    )
    return Response(
        content="Start profiling.\n",
        status_code=200,
    )


@app.api_route("/stop_profile", methods=["GET", "POST"])
async def stop_profile_async():
    """Stop profiling."""
    await _global_state.tokenizer_manager.stop_profile()
    return Response(
        content="Stop profiling. This will take some time.\n",
        status_code=200,
    )


@app.api_route("/start_expert_distribution_record", methods=["GET", "POST"])
async def start_expert_distribution_record_async():
    """Start recording the expert distribution. Clear the previous record if any."""
    await _global_state.tokenizer_manager.start_expert_distribution_record()
    return Response(
        content="Start recording the expert distribution.\n",
        status_code=200,
    )


@app.api_route("/stop_expert_distribution_record", methods=["GET", "POST"])
async def stop_expert_distribution_record_async():
    """Stop recording the expert distribution."""
    await _global_state.tokenizer_manager.stop_expert_distribution_record()
    return Response(
        content="Stop recording the expert distribution.\n",
        status_code=200,
    )


@app.api_route("/dump_expert_distribution_record", methods=["GET", "POST"])
async def dump_expert_distribution_record_async():
    """Dump expert distribution record."""
    await _global_state.tokenizer_manager.dump_expert_distribution_record()
    return Response(
        content="Dump expert distribution record.\n",
        status_code=200,
    )


@app.post("/update_weights_from_disk")
async def update_weights_from_disk(obj: UpdateWeightFromDiskReqInput, request: Request):
    """Update the weights from disk inplace without re-launching the server."""
    success, message, num_paused_requests = (
        await _global_state.tokenizer_manager.update_weights_from_disk(obj, request)
    )
    content = {
        "success": success,
        "message": message,
        "num_paused_requests": num_paused_requests,
    }
    if success:
        return ORJSONResponse(
            content,
            status_code=HTTPStatus.OK,
        )
    else:
        return ORJSONResponse(
            content,
            status_code=HTTPStatus.BAD_REQUEST,
        )


@app.post("/init_weights_update_group")
async def init_weights_update_group(
    obj: InitWeightsUpdateGroupReqInput, request: Request
):
    """Initialize the parameter update group."""
    success, message = await _global_state.tokenizer_manager.init_weights_update_group(
        obj, request
    )
    content = {"success": success, "message": message}
    if success:
        return ORJSONResponse(content, status_code=200)
    else:
        return ORJSONResponse(content, status_code=HTTPStatus.BAD_REQUEST)


@app.post("/update_weights_from_tensor")
async def update_weights_from_tensor(
    obj: UpdateWeightsFromTensorReqInput, request: Request
):
    """Update the weights from tensor inplace without re-launching the server.
    Notes:
    1. Ensure that the model is on the correct device (e.g., GPU) before calling this endpoint. If the model is moved to the CPU unexpectedly, it may cause performance issues or runtime errors.
    2. HTTP will transmit only the metadata of the tensor, while the tensor itself will be directly copied to the model.
    3. Any binary data in the named tensors should be base64 encoded.
    """

    success, message = await _global_state.tokenizer_manager.update_weights_from_tensor(
        obj, request
    )
    content = {"success": success, "message": message}
    return ORJSONResponse(
        content, status_code=200 if success else HTTPStatus.BAD_REQUEST
    )


@app.post("/update_weights_from_distributed")
async def update_weights_from_distributed(
    obj: UpdateWeightsFromDistributedReqInput, request: Request
):
    """Update model parameter from distributed online."""
    success, message = (
        await _global_state.tokenizer_manager.update_weights_from_distributed(
            obj, request
        )
    )
    content = {"success": success, "message": message}
    if success:
        return ORJSONResponse(content, status_code=200)
    else:
        return ORJSONResponse(content, status_code=HTTPStatus.BAD_REQUEST)


@app.api_route("/get_weights_by_name", methods=["GET", "POST"])
async def get_weights_by_name(obj: GetWeightsByNameReqInput, request: Request):
    """Get model parameter by name."""
    try:
        ret = await _global_state.tokenizer_manager.get_weights_by_name(obj, request)
        if ret is None:
            return _create_error_response("Get parameter by name failed")
        else:
            return ORJSONResponse(ret, status_code=200)
    except Exception as e:
        return _create_error_response(e)


@app.api_route("/release_memory_occupation", methods=["GET", "POST"])
async def release_memory_occupation(
    obj: ReleaseMemoryOccupationReqInput, request: Request
):
    """Release GPU memory occupation temporarily."""
    try:
        await _global_state.tokenizer_manager.release_memory_occupation(obj, request)
    except Exception as e:
        return _create_error_response(e)


@app.api_route("/resume_memory_occupation", methods=["GET", "POST"])
async def resume_memory_occupation(
    obj: ResumeMemoryOccupationReqInput, request: Request
):
    """Resume GPU memory occupation."""
    try:
        await _global_state.tokenizer_manager.resume_memory_occupation(obj, request)
    except Exception as e:
        return _create_error_response(e)


@app.api_route("/slow_down", methods=["GET", "POST"])
async def slow_down(obj: SlowDownReqInput, request: Request):
    """Slow down the system deliberately. Only for testing. Example scenario:
    when we want to test performance of D in large-scale PD disaggregation and have no enough nodes for P,
    we can use this to slow down D to let it have enough running sequences, and then disable slowdown
    to let it run in full batch size.
    """
    try:
        await _global_state.tokenizer_manager.slow_down(obj, request)
    except Exception as e:
        return _create_error_response(e)


@app.api_route("/open_session", methods=["GET", "POST"])
async def open_session(obj: OpenSessionReqInput, request: Request):
    """Open a session, and return its unique session id."""
    try:
        session_id = await _global_state.tokenizer_manager.open_session(obj, request)
        if session_id is None:
            raise Exception(
                "Failed to open the session. Check if a session with the same id is still open."
            )
        return session_id
    except Exception as e:
        return _create_error_response(e)


@app.api_route("/close_session", methods=["GET", "POST"])
async def close_session(obj: CloseSessionReqInput, request: Request):
    """Close the session."""
    try:
        await _global_state.tokenizer_manager.close_session(obj, request)
        return Response(status_code=200)
    except Exception as e:
        return _create_error_response(e)


@app.api_route("/configure_logging", methods=["GET", "POST"])
async def configure_logging(obj: ConfigureLoggingReq, request: Request):
    """Configure the request logging options."""
    _global_state.tokenizer_manager.configure_logging(obj)
    return Response(status_code=200)


@app.post("/abort_request")
async def abort_request(obj: AbortReq, request: Request):
    """Abort a request."""
    try:
        _global_state.tokenizer_manager.abort_request(rid=obj.rid)
        return Response(status_code=200)
    except Exception as e:
        return _create_error_response(e)


@app.post("/parse_function_call")
async def parse_function_call_request(obj: ParseFunctionCallReq, request: Request):
    """
    A native API endpoint to parse function calls from a text.
    """
    # 1) Initialize the parser based on the request body
    parser = FunctionCallParser(tools=obj.tools, tool_call_parser=obj.tool_call_parser)

    # 2) Call the non-stream parsing method (non-stream)
    normal_text, calls = parser.parse_non_stream(obj.text)

    # 3) Organize the response content
    response_data = {
        "normal_text": normal_text,
        "calls": [
            call.model_dump() for call in calls
        ],  # Convert pydantic objects to dictionaries
    }

    return ORJSONResponse(content=response_data, status_code=200)


@app.post("/separate_reasoning")
async def separate_reasoning_request(obj: SeparateReasoningReqInput, request: Request):
    """
    A native API endpoint to separate reasoning from a text.
    """
    # 1) Initialize the parser based on the request body
    parser = ReasoningParser(model_type=obj.reasoning_parser)

    # 2) Call the non-stream parsing method (non-stream)
    reasoning_text, normal_text = parser.parse_non_stream(obj.text)

    # 3) Organize the response content
    response_data = {
        "reasoning_text": reasoning_text,
        "text": normal_text,
    }

    return ORJSONResponse(content=response_data, status_code=200)


##### OpenAI-compatible API endpoints #####


@app.post("/v1/completions", dependencies=[Depends(validate_json_request)])
async def openai_v1_completions(request: CompletionRequest, raw_request: Request):
    """OpenAI-compatible text completion endpoint."""
    return await raw_request.app.state.openai_serving_completion.handle_request(
        request, raw_request
    )


@app.post("/v1/chat/completions", dependencies=[Depends(validate_json_request)])
async def openai_v1_chat_completions(
    request: ChatCompletionRequest, raw_request: Request
):
    """OpenAI-compatible chat completion endpoint."""
    return await raw_request.app.state.openai_serving_chat.handle_request(
        request, raw_request
    )


@app.post(
    "/v1/embeddings",
    response_class=ORJSONResponse,
    dependencies=[Depends(validate_json_request)],
)
async def openai_v1_embeddings(request: EmbeddingRequest, raw_request: Request):
    """OpenAI-compatible embeddings endpoint."""
    return await raw_request.app.state.openai_serving_embedding.handle_request(
        request, raw_request
    )


@app.get("/v1/models", response_class=ORJSONResponse)
async def available_models():
    """Show available models. OpenAI-compatible endpoint."""
    served_model_names = [_global_state.tokenizer_manager.served_model_name]
    model_cards = []
    for served_model_name in served_model_names:
        model_cards.append(
            ModelCard(
                id=served_model_name,
                root=served_model_name,
                max_model_len=_global_state.tokenizer_manager.model_config.context_len,
            )
        )
    return ModelList(data=model_cards)


@app.get("/v1/models/{model:path}", response_class=ORJSONResponse)
async def retrieve_model(model: str):
    """Retrieves a model instance, providing basic information about the model."""
    served_model_names = [_global_state.tokenizer_manager.served_model_name]

    if model not in served_model_names:
        return ORJSONResponse(
            status_code=404,
            content={
                "error": {
                    "message": f"The model '{model}' does not exist",
                    "type": "invalid_request_error",
                    "param": "model",
                    "code": "model_not_found",
                }
            },
        )

    return ModelCard(
        id=model,
        root=model,
        max_model_len=_global_state.tokenizer_manager.model_config.context_len,
    )


## SageMaker API
@app.get("/ping")
async def sagemaker_health() -> Response:
    """Check the health of the http server."""
    return Response(status_code=200)


@app.post("/invocations")
async def sagemaker_chat_completions(
    request: ChatCompletionRequest, raw_request: Request
):
    """OpenAI-compatible chat completion endpoint."""
    return await raw_request.app.state.openai_serving_chat.handle_request(
        request, raw_request
    )


## Vertex AI API
@app.post(os.environ.get("AIP_PREDICT_ROUTE", "/vertex_generate"))
async def vertex_generate(vertex_req: VertexGenerateReqInput, raw_request: Request):
    if not vertex_req.instances:
        return []
    inputs = {}
    for input_key in ("text", "input_ids", "input_embeds"):
        if vertex_req.instances[0].get(input_key):
            inputs[input_key] = [
                instance.get(input_key) for instance in vertex_req.instances
            ]
            break
    image_data = [
        instance.get("image_data")
        for instance in vertex_req.instances
        if instance.get("image_data") is not None
    ] or None
    req = GenerateReqInput(
        **inputs,
        image_data=image_data,
        **(vertex_req.parameters or {}),
    )
    ret = await generate_request(req, raw_request)
    if isinstance(ret, Response):
        return ret
    return ORJSONResponse({"predictions": ret})


@app.post("/v1/score", dependencies=[Depends(validate_json_request)])
async def v1_score_request(request: ScoringRequest, raw_request: Request):
    """Endpoint for the decoder-only scoring API. See Engine.score() for detailed documentation."""
    return await raw_request.app.state.openai_serving_score.handle_request(
        request, raw_request
    )


def _create_error_response(e):
    return ORJSONResponse(
        {"error": {"message": str(e)}}, status_code=HTTPStatus.BAD_REQUEST
    )


def launch_server(
    server_args: ServerArgs,
    pipe_finish_writer: Optional[multiprocessing.connection.Connection] = None,
    launch_callback: Optional[Callable[[], None]] = None,
):
    """
    Launch SRT (SGLang Runtime) Server.

    The SRT server consists of an HTTP server and an SRT engine.

    - HTTP server: A FastAPI server that routes requests to the engine.
    - The engine consists of three components:
        1. TokenizerManager: Tokenizes the requests and sends them to the scheduler.
        2. Scheduler (subprocess): Receives requests from the Tokenizer Manager, schedules batches, forwards them, and sends the output tokens to the Detokenizer Manager.
        3. DetokenizerManager (subprocess): Detokenizes the output tokens and sends the result back to the Tokenizer Manager.

    Note:
    1. The HTTP server, Engine, and TokenizerManager both run in the main process.
    2. Inter-process communication is done through IPC (each process uses a different port) via the ZMQ library.
    """
<<<<<<< HEAD
    port_args = PortArgs.init_new(server_args)
    tokenizer_manager, scheduler_info = _launch_subprocesses(server_args=server_args, port_args=port_args)
    if server_args.worker_num > 1 :
        # get main process ID
        main_pid = get_main_process_id()
        current_pid = os.getpid()
        logger.info(f"main process ID: {main_pid}, current process ID: {current_pid}")

        # Create a shared lock value
        lock_value = Value(ctypes.c_int, 0)

        # Write port_args to shared memory
        port_args_shm = write_to_shared_memory(
            serialize_port_args(port_args),
            f"port_args_{os.getpid()}"
        )
        # Write server_args to shared memory
        server_args_shm = write_to_shared_memory(
            serialize_server_args(server_args),
            f"server_args_{os.getpid()}"
        )
        # Write lock value address to shared memory
        lock_shm = write_to_shared_memory(
            {"lock_value": lock_value.value},
            f"mapping_lock_{os.getpid()}"
        )

        # Write scheduler_info to shared memory
        scheduler_info_shm = write_to_shared_memory(
            serialize_scheduler_info(scheduler_info),
            f"scheduler_info_{os.getpid()}"
        )
        port_args_shm.close()
        server_args_shm.close()
        scheduler_info_shm.close()
        lock_shm.close()
    else:
        warmup_thread = threading.Thread(
        target=_wait_and_warmup,
        args=(
            server_args,
            pipe_finish_writer,
            _global_state.tokenizer_manager.image_token_id,
            launch_callback,
        ),
=======
    tokenizer_manager, template_manager, scheduler_info = _launch_subprocesses(
        server_args=server_args
>>>>>>> 0e05fe8c
    )
    set_global_state(
        _GlobalState(
            tokenizer_manager=tokenizer_manager,
            template_manager=template_manager,
            scheduler_info=scheduler_info,
        )
    )

    # Add api key authorization
    if server_args.api_key:
        add_api_key_middleware(app, server_args.api_key)

    # Add prometheus middleware
    if server_args.enable_metrics:
        add_prometheus_middleware(app)
        enable_func_timer()

    # Send a warmup request - we will create the thread launch it
    # in the lifespan after all other warmups have fired.
    warmup_thread = threading.Thread(
        target=_wait_and_warmup,
        args=(
            server_args,
            pipe_finish_writer,
            _global_state.tokenizer_manager.image_token_id,
            launch_callback,
        ),
    )
    app.warmup_thread = warmup_thread

    try:
        # Update logging configs
        set_uvicorn_logging_configs()
        app.server_args = server_args
        # Listen for HTTP requests
        if server_args.worker_num > 1:
            uvicorn.run(
            "sglang.srt.entrypoints.http_server:app",
            host=server_args.host,
            port=server_args.port,
            log_level=server_args.log_level_http or server_args.log_level,
            timeout_keep_alive=5,
            loop="uvloop",
            workers=server_args.worker_num,
        )
        else:
            uvicorn.run(
                "app",
                host=server_args.host,
                port=server_args.port,
                log_level=server_args.log_level_http or server_args.log_level,
                timeout_keep_alive=5,
                loop="uvloop",
            )
    finally:
        if server_args.worker_num > 1:
            port_args_shm.unlink()
            server_args_shm.unlink()
            scheduler_info_shm.unlink()
            lock_shm.unlink()
        else:
            warmup_thread.join()


def _wait_and_warmup(
    server_args: ServerArgs,
    pipe_finish_writer: Optional[multiprocessing.connection.Connection],
    image_token_text: str,
    launch_callback: Optional[Callable[[], None]] = None,
):
    headers = {}
    url = server_args.url()
    if server_args.api_key:
        headers["Authorization"] = f"Bearer {server_args.api_key}"

    # Wait until the server is launched
    success = False
    for _ in range(120):
        time.sleep(1)
        try:
            res = requests.get(url + "/get_model_info", timeout=5, headers=headers)
            assert res.status_code == 200, f"{res=}, {res.text=}"
            success = True
            break
        except (AssertionError, requests.exceptions.RequestException):
            last_traceback = get_exception_traceback()
            pass

    if not success:
        if pipe_finish_writer is not None:
            pipe_finish_writer.send(last_traceback)
        logger.error(f"Initialization failed. warmup error: {last_traceback}")
        kill_process_tree(os.getpid())
        return

    model_info = res.json()

    # Send a warmup request
    request_name = "/generate" if model_info["is_generation"] else "/encode"
    max_new_tokens = 8 if model_info["is_generation"] else 1
    json_data = {
        "sampling_params": {
            "temperature": 0,
            "max_new_tokens": max_new_tokens,
        },
    }
    if server_args.skip_tokenizer_init:
        json_data["input_ids"] = [[10, 11, 12] for _ in range(server_args.dp_size)]
        # TODO Workaround the bug that embedding errors for list of size 1
        if server_args.dp_size == 1:
            json_data["input_ids"] = json_data["input_ids"][0]
    else:
        json_data["text"] = ["The capital city of France is"] * server_args.dp_size
        # TODO Workaround the bug that embedding errors for list of size 1
        if server_args.dp_size == 1:
            json_data["text"] = json_data["text"][0]

    # Debug dumping
    if server_args.debug_tensor_dump_input_file:
        json_data.pop("text", None)
        json_data["input_ids"] = np.load(
            server_args.debug_tensor_dump_input_file
        ).tolist()
        json_data["sampling_params"]["max_new_tokens"] = 0

    try:
        if server_args.disaggregation_mode == "null":
            res = requests.post(
                url + request_name,
                json=json_data,
                headers=headers,
                timeout=600,
            )
            assert res.status_code == 200, f"{res}"
        else:
            logger.info(f"Start of prefill warmup ...")
            json_data = {
                "sampling_params": {
                    "temperature": 0.0,
                    "max_new_tokens": 8,
                    "ignore_eos": True,
                },
                "bootstrap_host": [FAKE_BOOTSTRAP_HOST] * server_args.dp_size,
                # This is a hack to ensure fake transfer is enabled during prefill warmup
                # ensure each dp rank has a unique bootstrap_room during prefill warmup
                "bootstrap_room": [
                    i * (2**63 // server_args.dp_size) + (i % server_args.tp_size)
                    for i in range(server_args.dp_size)
                ],
                "input_ids": [[0, 1, 2, 3]] * server_args.dp_size,
            }
            res = requests.post(
                url + request_name,
                json=json_data,
                headers=headers,
                timeout=1800,  # because of deep gemm precache is very long if not precache.
            )
            logger.info(
                f"End of prefill warmup with status {res.status_code}, resp: {res.json()}"
            )

    except Exception:
        last_traceback = get_exception_traceback()
        if pipe_finish_writer is not None:
            pipe_finish_writer.send(last_traceback)
        logger.error(f"Initialization failed. warmup error: {last_traceback}")
        kill_process_tree(os.getpid())
        return

    # Debug print
    # logger.info(f"{res.json()=}")

    logger.info("The server is fired up and ready to roll!")
    if pipe_finish_writer is not None:
        pipe_finish_writer.send("ready")

    if server_args.delete_ckpt_after_loading:
        delete_directory(server_args.model_path)

    if server_args.debug_tensor_dump_input_file:
        kill_process_tree(os.getpid())

    if server_args.pdlb_url is not None:
        register_disaggregation_server(
            server_args.disaggregation_mode,
            server_args.port,
            server_args.disaggregation_bootstrap_port,
            server_args.pdlb_url,
        )

    if launch_callback is not None:
        launch_callback()<|MERGE_RESOLUTION|>--- conflicted
+++ resolved
@@ -104,8 +104,8 @@
 from sglang.srt.warmup import execute_warmups
 from sglang.utils import get_exception_traceback
 from sglang.version import __version__
-from sglang.srt.openai_api.adapter import load_chat_template_for_openai_api
-from sglang.srt.code_completion_parser import load_completion_template_for_openai_api
+# from sglang.srt.openai_api.adapter import load_chat_template_for_openai_api
+# from sglang.srt.code_completion_parser import load_completion_template_for_openai_api
 
 logger = logging.getLogger(__name__)
 asyncio.set_event_loop_policy(uvloop.EventLoopPolicy())
@@ -134,6 +134,7 @@
         "detokenizer_ipc_name": port_args.detokenizer_ipc_name,
         "nccl_port": port_args.nccl_port,
         "rpc_ipc_name": port_args.rpc_ipc_name,
+        "metrics_ipc_name":port_args.metrics_ipc_name
     }
 
 def deserialize_port_args(data: dict) -> PortArgs:
@@ -155,6 +156,14 @@
 def deserialize_scheduler_info(data: dict) -> Dict:
     """Deserialize scheduler_info from a shared dictionary"""
     return data
+
+# def serialize_tempalte_manager(tempalte_manager: TemplateManager)-> dict:
+#     """Serialize tempalte_manager into a shareable dictionary"""
+#     return dataclasses.asdict(tempalte_manager)
+
+# def deserialize_tempalte_manager(data: Dict) -> TemplateManager:
+#     """Deserialize tempalte_manager from a shared dictionary"""
+#     return TemplateManager(**data)
 
 def write_to_shared_memory(data: dict, name: str) -> shared_memory.SharedMemory:
     """Write data to shared memory"""
@@ -225,9 +234,26 @@
 
 @asynccontextmanager
 async def lifespan(fast_api_app: FastAPI):
-<<<<<<< HEAD
     server_args = getattr(fast_api_app, "server_args", None)
     if server_args is not None:
+    
+        # Initialize OpenAI serving handlers
+        fast_api_app.state.openai_serving_completion = OpenAIServingCompletion(
+            _global_state.tokenizer_manager, _global_state.template_manager
+        )
+        fast_api_app.state.openai_serving_chat = OpenAIServingChat(
+            _global_state.tokenizer_manager, _global_state.template_manager
+        )
+        fast_api_app.state.openai_serving_embedding = OpenAIServingEmbedding(
+            _global_state.tokenizer_manager, _global_state.template_manager
+        )
+        fast_api_app.state.openai_serving_score = OpenAIServingScore(
+            _global_state.tokenizer_manager
+        )
+        fast_api_app.state.openai_serving_rerank = OpenAIServingRerank(
+            _global_state.tokenizer_manager
+        )
+
         if server_args.warmups is not None:
             await execute_warmups(
                 server_args.warmups.split(","), _global_state.tokenizer_manager
@@ -252,6 +278,7 @@
                 server_args_data = read_from_shared_memory(f"server_args_{main_pid}")
                 scheduler_info_data = read_from_shared_memory(f"scheduler_info_{main_pid}")
                 lock_data = read_from_shared_memory(f"mapping_lock_{main_pid}")
+                # template_manager_data = read_from_shared_memory(f"tempalte_manager_{main_pid}")
                 break
             except FileNotFoundError as e:
                 if retry < max_retries - 1:
@@ -265,6 +292,7 @@
         port_args = deserialize_port_args(port_args_data)
         server_args = deserialize_server_args(server_args_data)
         scheduler_info = deserialize_scheduler_info(scheduler_info_data)
+        # template_manager = deserialize_tempalte_manager(template_manager_data)
 
         port_args.tokenizer_ipc_name = f"ipc://{tempfile.NamedTemporaryFile(delete=False).name}"
 
@@ -278,42 +306,42 @@
 
         # Launch tokenizer process
         tokenizer_manager = TokenizerManager(server_args, port_args)
-        if server_args.chat_template:
-            load_chat_template_for_openai_api(
-                tokenizer_manager, server_args.chat_template, server_args.model_path
-            )
-        if server_args.completion_template:
-            load_completion_template_for_openai_api(server_args.completion_template)
+        template_manager = TemplateManager()
+        template_manager.initialize_templates(
+                tokenizer_manager=tokenizer_manager,
+                model_path=server_args.model_path,
+                chat_template=server_args.chat_template,
+                completion_template=server_args.completion_template,
+        )
+        # if server_args.chat_template:
+        #     load_chat_template_for_openai_api(
+        #         tokenizer_manager, server_args.chat_template, server_args.model_path
+        #     )
+        # if server_args.completion_template:
+        #     load_completion_template_for_openai_api(server_args.completion_template)
         tokenizer_manager.max_req_input_len = scheduler_info["max_req_input_len"]
         set_global_state(
             _GlobalState(
                 tokenizer_manager=tokenizer_manager,
+                template_manager=template_manager,
                 scheduler_info=scheduler_info,
             )
-=======
-    server_args: ServerArgs = fast_api_app.server_args
-
-    # Initialize OpenAI serving handlers
-    fast_api_app.state.openai_serving_completion = OpenAIServingCompletion(
-        _global_state.tokenizer_manager, _global_state.template_manager
-    )
-    fast_api_app.state.openai_serving_chat = OpenAIServingChat(
-        _global_state.tokenizer_manager, _global_state.template_manager
-    )
-    fast_api_app.state.openai_serving_embedding = OpenAIServingEmbedding(
-        _global_state.tokenizer_manager, _global_state.template_manager
-    )
-    fast_api_app.state.openai_serving_score = OpenAIServingScore(
-        _global_state.tokenizer_manager
-    )
-    fast_api_app.state.openai_serving_rerank = OpenAIServingRerank(
-        _global_state.tokenizer_manager
-    )
-
-    if server_args.warmups is not None:
-        await execute_warmups(
-            server_args.warmups.split(","), _global_state.tokenizer_manager
->>>>>>> 0e05fe8c
+        )
+        # Initialize OpenAI serving handlers
+        fast_api_app.state.openai_serving_completion = OpenAIServingCompletion(
+            _global_state.tokenizer_manager, _global_state.template_manager
+        )
+        fast_api_app.state.openai_serving_chat = OpenAIServingChat(
+            _global_state.tokenizer_manager, _global_state.template_manager
+        )
+        fast_api_app.state.openai_serving_embedding = OpenAIServingEmbedding(
+            _global_state.tokenizer_manager, _global_state.template_manager
+        )
+        fast_api_app.state.openai_serving_score = OpenAIServingScore(
+            _global_state.tokenizer_manager
+        )
+        fast_api_app.state.openai_serving_rerank = OpenAIServingRerank(
+            _global_state.tokenizer_manager
         )
 
         print(f"mapping_length={mapping_len},worker_num={server_args.worker_num}")
@@ -1043,9 +1071,15 @@
     1. The HTTP server, Engine, and TokenizerManager both run in the main process.
     2. Inter-process communication is done through IPC (each process uses a different port) via the ZMQ library.
     """
-<<<<<<< HEAD
     port_args = PortArgs.init_new(server_args)
-    tokenizer_manager, scheduler_info = _launch_subprocesses(server_args=server_args, port_args=port_args)
+    tokenizer_manager,template_manager, scheduler_info = _launch_subprocesses(server_args=server_args, port_args=port_args)
+    set_global_state(
+        _GlobalState(
+            tokenizer_manager=tokenizer_manager,
+            template_manager=template_manager,
+            scheduler_info=scheduler_info,
+        )
+    )
     if server_args.worker_num > 1 :
         # get main process ID
         main_pid = get_main_process_id()
@@ -1076,31 +1110,26 @@
             serialize_scheduler_info(scheduler_info),
             f"scheduler_info_{os.getpid()}"
         )
+        # # Write tempalte_manager to shared memory
+        # template_manager_shm = write_to_shared_memory(
+        #     serialize_tempalte_manager(template_manager),
+        #     f"template_manager_{os.getpid()}"
+        # )
         port_args_shm.close()
         server_args_shm.close()
         scheduler_info_shm.close()
         lock_shm.close()
-    else:
-        warmup_thread = threading.Thread(
-        target=_wait_and_warmup,
-        args=(
-            server_args,
-            pipe_finish_writer,
-            _global_state.tokenizer_manager.image_token_id,
-            launch_callback,
-        ),
-=======
-    tokenizer_manager, template_manager, scheduler_info = _launch_subprocesses(
-        server_args=server_args
->>>>>>> 0e05fe8c
-    )
-    set_global_state(
-        _GlobalState(
-            tokenizer_manager=tokenizer_manager,
-            template_manager=template_manager,
-            scheduler_info=scheduler_info,
-        )
-    )
+        # template_manager_shm.close()
+    # else:
+    #     warmup_thread = threading.Thread(
+    #     target=_wait_and_warmup,
+    #     args=(
+    #         server_args,
+    #         pipe_finish_writer,
+    #         _global_state.tokenizer_manager.image_token_id,
+    #         launch_callback,
+    #     ),
+    # )
 
     # Add api key authorization
     if server_args.api_key:
@@ -1111,8 +1140,8 @@
         add_prometheus_middleware(app)
         enable_func_timer()
 
-    # Send a warmup request - we will create the thread launch it
-    # in the lifespan after all other warmups have fired.
+    # # Send a warmup request - we will create the thread launch it
+    # # in the lifespan after all other warmups have fired.
     warmup_thread = threading.Thread(
         target=_wait_and_warmup,
         args=(
@@ -1141,7 +1170,7 @@
         )
         else:
             uvicorn.run(
-                "app",
+                app,
                 host=server_args.host,
                 port=server_args.port,
                 log_level=server_args.log_level_http or server_args.log_level,
@@ -1154,6 +1183,7 @@
             server_args_shm.unlink()
             scheduler_info_shm.unlink()
             lock_shm.unlink()
+            # template_manager_shm.unlink()
         else:
             warmup_thread.join()
 
